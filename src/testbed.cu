/*
 * Copyright (c) 2020-2022, NVIDIA CORPORATION.  All rights reserved.
 *
 * NVIDIA CORPORATION and its licensors retain all intellectual property
 * and proprietary rights in and to this software, related documentation
 * and any modifications thereto.  Any use, reproduction, disclosure or
 * distribution of this software and related documentation without an express
 * license agreement from NVIDIA CORPORATION is strictly prohibited.
 */

 /** @file   testbed.cu
  *  @author Thomas Müller & Alex Evans, NVIDIA
  */

#include <neural-graphics-primitives/common_device.cuh>
#include <neural-graphics-primitives/common.h>
#include <neural-graphics-primitives/json_binding.h>
#include <neural-graphics-primitives/marching_cubes.h>
#include <neural-graphics-primitives/nerf_loader.h>
#include <neural-graphics-primitives/nerf_network.h>
#include <neural-graphics-primitives/render_buffer.h>
#include <neural-graphics-primitives/takikawa_encoding.cuh>
#include <neural-graphics-primitives/testbed.h>
#include <neural-graphics-primitives/tinyexr_wrapper.h>
#include <neural-graphics-primitives/trainable_buffer.cuh>
#include <neural-graphics-primitives/triangle_bvh.cuh>
#include <neural-graphics-primitives/triangle_octree.cuh>

#include <tiny-cuda-nn/encodings/grid.h>
#include <tiny-cuda-nn/loss.h>
#include <tiny-cuda-nn/network_with_input_encoding.h>
#include <tiny-cuda-nn/network.h>
#include <tiny-cuda-nn/optimizer.h>
#include <tiny-cuda-nn/trainer.h>

#include <json/json.hpp>

#include <filesystem/directory.h>
#include <filesystem/path.h>

#include <zstr.hpp>

#include <fstream>
#include <set>
#include <unordered_set>

#ifdef NGP_GUI
#  include <imgui/imgui.h>
#  include <imgui/backends/imgui_impl_glfw.h>
#  include <imgui/backends/imgui_impl_opengl3.h>
#  include <imguizmo/ImGuizmo.h>
#  ifdef _WIN32
#    include <GL/gl3w.h>
#  else
#    include <GL/glew.h>
#  endif
#  include <GLFW/glfw3.h>
#  include <GLFW/glfw3native.h>
#  include <cuda_gl_interop.h>

#endif

  // Windows.h is evil
#undef min
#undef max
#undef near
#undef far


using namespace std::literals::chrono_literals;
using namespace tcnn;

NGP_NAMESPACE_BEGIN

int do_system(const std::string& cmd) {
#ifdef _WIN32
	tlog::info() << "> " << cmd;
	return _wsystem(utf8_to_utf16(cmd).c_str());
#else
	tlog::info() << "$ " << cmd;
	return system(cmd.c_str());
#endif
}

std::atomic<size_t> g_total_n_bytes_allocated{ 0 };

json merge_parent_network_config(const json& child, const fs::path& child_path) {
	if (!child.contains("parent")) {
		return child;
	}
	fs::path parent_path = child_path.parent_path() / std::string(child["parent"]);
	tlog::info() << "Loading parent network config from: " << parent_path.str();
	std::ifstream f{ native_string(parent_path) };
	json parent = json::parse(f, nullptr, true, true);
	parent = merge_parent_network_config(parent, parent_path);
	parent.merge_patch(child);
	return parent;
}

std::string get_filename_in_data_path_with_suffix(fs::path data_path, fs::path network_config_path, const char* suffix) {
	// use the network config name along with the data path to build a filename with the requested suffix & extension
	std::string default_name = network_config_path.basename();
	if (default_name == "") {
		default_name = "base";
	}

	if (data_path.empty()) {
		return default_name + std::string(suffix);
	}

	if (data_path.is_directory()) {
		return (data_path / (default_name + std::string{ suffix })).str();
	}

	return data_path.stem().str() + "_" + default_name + std::string(suffix);
}

void Testbed::update_imgui_paths() {
	snprintf(m_imgui.cam_path_path, sizeof(m_imgui.cam_path_path), "%s", get_filename_in_data_path_with_suffix(m_data_path, m_network_config_path, "_cam.json").c_str());
	snprintf(m_imgui.extrinsics_path, sizeof(m_imgui.extrinsics_path), "%s", get_filename_in_data_path_with_suffix(m_data_path, m_network_config_path, "_extrinsics.json").c_str());
	snprintf(m_imgui.mesh_path, sizeof(m_imgui.mesh_path), "%s", get_filename_in_data_path_with_suffix(m_data_path, m_network_config_path, ".obj").c_str());
	snprintf(m_imgui.snapshot_path, sizeof(m_imgui.snapshot_path), "%s", get_filename_in_data_path_with_suffix(m_data_path, m_network_config_path, ".ingp").c_str());
	snprintf(m_imgui.video_path, sizeof(m_imgui.video_path), "%s", get_filename_in_data_path_with_suffix(m_data_path, m_network_config_path, "_video.mp4").c_str());
}

void Testbed::load_training_data(const fs::path& path) {
	if (!path.exists()) {
		throw std::runtime_error{ fmt::format("Data path '{}' does not exist.", path.str()) };
	}

	// Automatically determine the mode from the first scene that's loaded
	ETestbedMode scene_mode = mode_from_scene(path.str());
	if (scene_mode == ETestbedMode::None) {
		throw std::runtime_error{ fmt::format("Unknown scene format for path '{}'.", path.str()) };
	}

	set_mode(scene_mode);

	m_data_path = path;

	switch (m_testbed_mode) {
	case ETestbedMode::Nerf:   load_nerf(path); break;
	case ETestbedMode::Sdf:    load_mesh(path); break;
	case ETestbedMode::Image:  load_image(path); break;
	case ETestbedMode::Volume: load_volume(path); break;
	default: throw std::runtime_error{ "Invalid testbed mode." };
	}

	m_training_data_available = true;

	update_imgui_paths();
}

void Testbed::reload_training_data() {
	if (m_data_path.exists()) {
		load_training_data(m_data_path.str());
	}
}

void Testbed::clear_training_data() {
	m_training_data_available = false;
	m_nerf.training.dataset.metadata.clear();
}

void Testbed::set_mode(ETestbedMode mode) {
	if (mode == m_testbed_mode) {
		return;
	}

	// Reset mode-specific members
	m_image = {};
	m_mesh = {};
	m_nerf = {};
	m_sdf = {};
	m_volume = {};

	// Kill training-related things
	m_encoding = {};
	m_loss = {};
	m_network = {};
	m_nerf_network = {};
	m_optimizer = {};
	m_trainer = {};
	m_envmap = {};
	m_distortion = {};
	m_training_data_available = false;

	// Clear device-owned data that might be mode-specific
	for (auto&& device : m_devices) {
		device.clear();
	}

	// Reset paths that might be attached to the chosen mode
	m_data_path = {};

	m_testbed_mode = mode;

	// Set various defaults depending on mode
	if (m_testbed_mode == ETestbedMode::Nerf) {
		if (m_devices.size() > 1) {
			m_use_aux_devices = true;
		}

		if (m_dlss_provider && m_aperture_size == 0.0f) {
			m_dlss = true;
		}
	}
	else {
		m_use_aux_devices = false;
		m_dlss = false;
	}

	reset_camera();

#ifdef NGP_GUI
	update_vr_performance_settings();
#endif
}

fs::path Testbed::find_network_config(const fs::path& network_config_path) {
	if (network_config_path.exists()) {
		return network_config_path;
	}

	// The following resolution steps do not work if the path is absolute. Treat it as nonexistent.
	if (network_config_path.is_absolute()) {
		return network_config_path;
	}

	fs::path candidate = root_dir() / "configs" / to_string(m_testbed_mode) / network_config_path;
	if (candidate.exists()) {
		return candidate;
	}

	return network_config_path;
}

json Testbed::load_network_config(const fs::path& network_config_path) {
	bool is_snapshot = equals_case_insensitive(network_config_path.extension(), "msgpack") || equals_case_insensitive(network_config_path.extension(), "ingp");
	if (network_config_path.empty() || !network_config_path.exists()) {
		throw std::runtime_error{ fmt::format("Network {} '{}' does not exist.", is_snapshot ? "snapshot" : "config", network_config_path.str()) };
	}

	tlog::info() << "Loading network " << (is_snapshot ? "snapshot" : "config") << " from: " << network_config_path;

	json result;
	if (is_snapshot) {
		std::ifstream f{ native_string(network_config_path), std::ios::in | std::ios::binary };
		if (equals_case_insensitive(network_config_path.extension(), "ingp")) {
			// zstr::ifstream applies zlib compression.
			zstr::istream zf{ f };
			result = json::from_msgpack(zf);
		}
		else {
			result = json::from_msgpack(f);
		}
		// we assume parent pointers are already resolved in snapshots.
	}
	else if (equals_case_insensitive(network_config_path.extension(), "json")) {
		std::ifstream f{ native_string(network_config_path) };
		result = json::parse(f, nullptr, true, true);
		result = merge_parent_network_config(result, network_config_path);
	}

	return result;
}

void Testbed::reload_network_from_file(const fs::path& path) {
	if (!path.empty()) {
		fs::path candidate = find_network_config(path);
		if (candidate.exists() || !m_network_config_path.exists()) {
			// Store the path _argument_ in the member variable. E.g. for the base config,
			// it'll store `base.json`, even though the loaded config will be
			// config/<mode>/base.json. This has the benefit of switching to the
			// appropriate config when switching modes.
			m_network_config_path = path;
		}
	}

	// If the testbed mode hasn't been decided yet, don't load a network yet, but
	// still keep track of the requested config (see above).
	if (m_testbed_mode == ETestbedMode::None) {
		return;
	}

	fs::path full_network_config_path = find_network_config(m_network_config_path);
	bool is_snapshot = equals_case_insensitive(full_network_config_path.extension(), "msgpack");

	if (!full_network_config_path.exists()) {
		tlog::warning() << "Network " << (is_snapshot ? "snapshot" : "config") << " path '" << full_network_config_path << "' does not exist.";
	}
	else {
		m_network_config = load_network_config(full_network_config_path);
	}

	// Reset training if we haven't loaded a snapshot of an already trained model, in which case, presumably the network
	// configuration changed and the user is interested in seeing how it trains from scratch.
	if (!is_snapshot) {
		reset_network();
	}
}

void Testbed::reload_network_from_json(const json& json, const std::string& config_base_path) {
	// config_base_path is needed so that if the passed in json uses the 'parent' feature, we know where to look...
	// be sure to use a filename, or if a directory, end with a trailing slash
	m_network_config = merge_parent_network_config(json, config_base_path);
	reset_network();
}

void Testbed::load_file(const fs::path& path) {
	if (!path.exists()) {
		// If the path doesn't exist, but a network config can be resolved, load that.
		if (equals_case_insensitive(path.extension(), "json") && find_network_config(path).exists()) {
			reload_network_from_file(path);
			return;
		}

		tlog::error() << "File '" << path.str() << "' does not exist.";
		return;
	}

	if (equals_case_insensitive(path.extension(), "ingp") || equals_case_insensitive(path.extension(), "msgpack")) {
		load_snapshot(path);
		return;
	}

	// If we get a json file, we need to parse it to determine its purpose.
	if (equals_case_insensitive(path.extension(), "json")) {
		json file;
		{
			std::ifstream f{ native_string(path) };
			file = json::parse(f, nullptr, true, true);
		}

		// Snapshot in json format... inefficient, but technically supported.
		if (file.contains("snapshot")) {
			load_snapshot(path);
			return;
		}

		// Regular network config
		if (file.contains("parent") || file.contains("network") || file.contains("encoding") || file.contains("loss") || file.contains("optimizer")) {
			reload_network_from_file(path);
			return;
		}

		// Camera path
		if (file.contains("path")) {
			load_camera_path(path);
			return;
		}
	}

	// If the dragged file isn't any of the above, assume that it's training data
	try {
		bool was_training_data_available = m_training_data_available;
		load_training_data(path);

		if (!was_training_data_available) {
			// If we previously didn't have any training data and only now dragged
			// some into the window, it is very unlikely that the user doesn't
			// want to immediately start training on that data. So: go for it.
			m_train = true;
		}
	}
	catch (std::runtime_error& e) {
		tlog::error() << "Failed to load training data: " << e.what();
	}
}

void Testbed::reset_accumulation(bool due_to_camera_movement, bool immediate_redraw) {
	if (immediate_redraw) {
		redraw_next_frame();
	}

	if (!due_to_camera_movement || !reprojection_available()) {
		m_windowless_render_surface.reset_accumulation();
		for (auto& view : m_views) {
			view.render_buffer->reset_accumulation();
		}
	}
}

void Testbed::set_visualized_dim(int dim) {
	m_visualized_dimension = dim;
	reset_accumulation();
}

void Testbed::translate_camera(const vec3& rel, const mat3& rot, bool allow_up_down) {
	vec3 movement = rot * rel;
	if (!allow_up_down) {
		movement -= dot(movement, m_up_dir) * m_up_dir;
	}

	m_camera[3] += movement;
	reset_accumulation(true);
}

void Testbed::set_nerf_camera_matrix(const mat4x3& cam) {
	m_camera = m_nerf.training.dataset.nerf_matrix_to_ngp(cam);
}

vec3 Testbed::look_at() const {
	return view_pos() + view_dir() * m_scale;
}

void Testbed::set_look_at(const vec3& pos) {
	m_camera[3] += pos - look_at();
}

void Testbed::set_scale(float scale) {
	auto prev_look_at = look_at();
	m_camera[3] = (view_pos() - prev_look_at) * (scale / m_scale) + prev_look_at;
	m_scale = scale;
}

void Testbed::set_view_dir(const vec3& dir) {
	auto old_look_at = look_at();
	m_camera[0] = normalize(cross(dir, m_up_dir));
	m_camera[1] = normalize(cross(dir, m_camera[0]));
	m_camera[2] = normalize(dir);
	set_look_at(old_look_at);
}

void Testbed::first_training_view() {
	m_nerf.training.view = 0;
	set_camera_to_training_view(m_nerf.training.view);
}

void Testbed::last_training_view() {
	m_nerf.training.view = m_nerf.training.dataset.n_images - 1;
	set_camera_to_training_view(m_nerf.training.view);
}

void Testbed::previous_training_view() {
	if (m_nerf.training.view != 0) {
		m_nerf.training.view -= 1;
	}

	set_camera_to_training_view(m_nerf.training.view);
}

void Testbed::next_training_view() {
	if (m_nerf.training.view != m_nerf.training.dataset.n_images - 1) {
		m_nerf.training.view += 1;
	}

	set_camera_to_training_view(m_nerf.training.view);
}

void Testbed::set_camera_to_training_view(int trainview) {
	auto old_look_at = look_at();
	m_camera = m_smoothed_camera = get_xform_given_rolling_shutter(m_nerf.training.transforms[trainview], m_nerf.training.dataset.metadata[trainview].rolling_shutter, vec2{ 0.5f, 0.5f }, 0.0f);
	m_relative_focal_length = m_nerf.training.dataset.metadata[trainview].focal_length / (float)m_nerf.training.dataset.metadata[trainview].resolution[m_fov_axis];
	m_scale = std::max(dot(old_look_at - view_pos(), view_dir()), 0.1f);
	m_nerf.render_with_lens_distortion = true;
	m_nerf.render_lens = m_nerf.training.dataset.metadata[trainview].lens;
	if (!supports_dlss(m_nerf.render_lens.mode)) {
		m_dlss = false;
	}

	m_screen_center = vec2(1.0f) - m_nerf.training.dataset.metadata[trainview].principal_point;
	m_nerf.training.view = trainview;

	reset_accumulation(true);
}

void Testbed::reset_camera() {
	m_fov_axis = 1;
	m_zoom = 1.0f;
	m_screen_center = vec2(0.5f);

	if (m_testbed_mode == ETestbedMode::Image) {
		// Make image full-screen at the given view distance
		m_relative_focal_length = vec2(1.0f);
		m_scale = 1.0f;
	}
	else {
		set_fov(50.625f);
		m_scale = 1.5f;
	}

	m_camera = transpose(mat3x4(
		1.0f, 0.0f, 0.0f, 0.5f,
		0.0f, -1.0f, 0.0f, 0.5f,
		0.0f, 0.0f, -1.0f, 0.5f
	));

	m_camera[3] -= m_scale * view_dir();

	m_smoothed_camera = m_camera;
	m_sun_dir = normalize(vec3(1.0f));

	reset_accumulation();
}

void Testbed::set_train(bool mtrain) {
	if (m_train && !mtrain) {
		set_max_level(1.f);
	}
	m_train = mtrain;
}

void Testbed::compute_and_save_marching_cubes_mesh(const fs::path& filename, ivec3 res3d, BoundingBox aabb, float thresh, bool unwrap_it) {
	mat3 render_aabb_to_local = mat3(1.0f);
	if (aabb.is_empty()) {
		aabb = m_testbed_mode == ETestbedMode::Nerf ? m_render_aabb : m_aabb;
		render_aabb_to_local = m_render_aabb_to_local;
	}
	marching_cubes(res3d, aabb, render_aabb_to_local, thresh);
	save_mesh(m_mesh.verts, m_mesh.vert_normals, m_mesh.vert_colors, m_mesh.indices, filename, unwrap_it, m_nerf.training.dataset.scale, m_nerf.training.dataset.offset);
}

ivec3 Testbed::compute_and_save_png_slices(const fs::path& filename, int res, BoundingBox aabb, float thresh, float density_range, bool flip_y_and_z_axes) {
	mat3 render_aabb_to_local = mat3(1.0f);
	if (aabb.is_empty()) {
		aabb = m_testbed_mode == ETestbedMode::Nerf ? m_render_aabb : m_aabb;
		render_aabb_to_local = m_render_aabb_to_local;
	}
	if (thresh == std::numeric_limits<float>::max()) {
		thresh = m_mesh.thresh;
	}
	float range = density_range;
	if (m_testbed_mode == ETestbedMode::Sdf) {
		auto res3d = get_marching_cubes_res(res, aabb);
		aabb.inflate(range * aabb.diag().x / res3d.x);
	}
	auto res3d = get_marching_cubes_res(res, aabb);
	if (m_testbed_mode == ETestbedMode::Sdf) {
		// rescale the range to be in output voxels. ie this scale factor is mapped back to the original world space distances.
		// negated so that black = outside, white = inside
		range *= -aabb.diag().x / res3d.x;
	}

	std::string fname = fmt::format(".density_slices_{}x{}x{}.png", res3d.x, res3d.y, res3d.z);
	GPUMemory<float> density = (m_render_ground_truth && m_testbed_mode == ETestbedMode::Sdf) ? get_sdf_gt_on_grid(res3d, aabb, render_aabb_to_local) : get_density_on_grid(res3d, aabb, render_aabb_to_local);
	save_density_grid_to_png(density, filename.str() + fname, res3d, thresh, flip_y_and_z_axes, range);
	return res3d;
}

fs::path Testbed::root_dir() {
	if (m_root_dir.empty()) {
		m_root_dir = get_root_dir();
	}

	return m_root_dir;
}

inline float linear_to_db(float x) {
	return -10.f * logf(x) / logf(10.f);
}

template <typename T>
void Testbed::dump_parameters_as_images(const T* params, const std::string& filename_base) {
	if (!m_network) {
		return;
	}

	size_t non_layer_params_width = 2048;

	size_t layer_params = 0;
	for (auto size : m_network->layer_sizes()) {
		layer_params += size.first * size.second;
	}

	size_t n_params = m_network->n_params();
	size_t n_non_layer_params = n_params - layer_params;

	std::vector<T> params_cpu_network_precision(layer_params + next_multiple(n_non_layer_params, non_layer_params_width));
	std::vector<float> params_cpu(params_cpu_network_precision.size(), 0.0f);
	CUDA_CHECK_THROW(cudaMemcpy(params_cpu_network_precision.data(), params, n_params * sizeof(T), cudaMemcpyDeviceToHost));

	for (size_t i = 0; i < n_params; ++i) {
		params_cpu[i] = (float)params_cpu_network_precision[i];
	}

	size_t offset = 0;
	size_t layer_id = 0;
	for (auto size : m_network->layer_sizes()) {
		save_exr(params_cpu.data() + offset, size.second, size.first, 1, 1, fmt::format("{}-layer-{}.exr", filename_base, layer_id).c_str());
		offset += size.first * size.second;
		++layer_id;
	}

	if (n_non_layer_params > 0) {
		std::string filename = fmt::format("{}-non-layer.exr", filename_base);
		save_exr(params_cpu.data() + offset, non_layer_params_width, n_non_layer_params / non_layer_params_width, 1, 1, filename.c_str());
	}
}

template void Testbed::dump_parameters_as_images<__half>(const __half*, const std::string&);
template void Testbed::dump_parameters_as_images<float>(const float*, const std::string&);

mat4x3 Testbed::crop_box(bool nerf_space) const {
	vec3 cen = transpose(m_render_aabb_to_local) * m_render_aabb.center();
	vec3 radius = m_render_aabb.diag() * 0.5f;
	vec3 x = row(m_render_aabb_to_local, 0) * radius.x;
	vec3 y = row(m_render_aabb_to_local, 1) * radius.y;
	vec3 z = row(m_render_aabb_to_local, 2) * radius.z;
	mat4x3 rv;
	rv[0] = x;
	rv[1] = y;
	rv[2] = z;
	rv[3] = cen;
	if (nerf_space) {
		rv = m_nerf.training.dataset.ngp_matrix_to_nerf(rv, true);
	}
	return rv;
}

void Testbed::set_crop_box(mat4x3 m, bool nerf_space) {
	if (nerf_space) {
		m = m_nerf.training.dataset.nerf_matrix_to_ngp(m, true);
	}
	vec3 radius(length(m[0]), length(m[1]), length(m[2]));
	vec3 cen(m[3]);
	m_render_aabb_to_local = row(m_render_aabb_to_local, 0, m[0] / radius.x);
	m_render_aabb_to_local = row(m_render_aabb_to_local, 1, m[1] / radius.y);
	m_render_aabb_to_local = row(m_render_aabb_to_local, 2, m[2] / radius.z);
	cen = m_render_aabb_to_local * cen;
	m_render_aabb.min = cen - radius;
	m_render_aabb.max = cen + radius;
}

std::vector<vec3> Testbed::crop_box_corners(bool nerf_space) const {
	mat4x3 m = crop_box(nerf_space);
	std::vector<vec3> rv(8);
	for (int i = 0; i < 8; ++i) {
		rv[i] = m * vec4((i & 1) ? 1.f : -1.f, (i & 2) ? 1.f : -1.f, (i & 4) ? 1.f : -1.f, 1.f);
		/* debug print out corners to check math is all lined up */
		if (0) {
			tlog::info() << rv[i].x << "," << rv[i].y << "," << rv[i].z << " [" << i << "]";
			vec3 mn = m_render_aabb.min;
			vec3 mx = m_render_aabb.max;
			mat3 m = transpose(m_render_aabb_to_local);
			vec3 a;

			a.x = (i & 1) ? mx.x : mn.x;
			a.y = (i & 2) ? mx.y : mn.y;
			a.z = (i & 4) ? mx.z : mn.z;
			a = m * a;
			if (nerf_space) {
				a = m_nerf.training.dataset.ngp_position_to_nerf(a);
			}
			tlog::info() << a.x << "," << a.y << "," << a.z << " [" << i << "]";
		}
	}
	return rv;
}

#ifdef NGP_GUI
bool imgui_colored_button(const char* name, float hue) {
	ImGui::PushStyleColor(ImGuiCol_Button, (ImVec4)ImColor::HSV(hue, 0.6f, 0.6f));
	ImGui::PushStyleColor(ImGuiCol_ButtonHovered, (ImVec4)ImColor::HSV(hue, 0.7f, 0.7f));
	ImGui::PushStyleColor(ImGuiCol_ButtonActive, (ImVec4)ImColor::HSV(hue, 0.8f, 0.8f));
	bool rv = ImGui::Button(name);
	ImGui::PopStyleColor(3);
	return rv;
}

void Testbed::imgui() {
	// If a GUI interaction causes an error, write that error to the following string and call
	//   ImGui::OpenPopup("Error");
	static std::string imgui_error_string = "";

	m_picture_in_picture_res = 0;
	if (ImGui::Begin("Camera path", 0, ImGuiWindowFlags_NoScrollbar)) {
		if (ImGui::CollapsingHeader("Path manipulation", ImGuiTreeNodeFlags_DefaultOpen)) {
			if (int read = m_camera_path.imgui(
				m_imgui.cam_path_path,
				m_render_ms.val(),
				m_camera,
				m_slice_plane_z,
				m_scale,
				fov(),
				m_aperture_size,
				m_bounding_radius,
				!m_nerf.training.dataset.xforms.empty() ? m_nerf.training.dataset.xforms[0].start : mat4x3(1.0f),
				m_nerf.glow_mode,
				m_nerf.glow_y_cutoff
			)) {
				if (!m_camera_path.rendering) {
					reset_accumulation(true);

					if (m_camera_path.update_cam_from_path) {
						set_camera_from_time(m_camera_path.play_time);

						// A value of larger than 1 indicates that the camera path wants
						// to override camera smoothing.
						if (read > 1) {
							m_smoothed_camera = m_camera;
						}
					}
					else {
						m_pip_render_buffer->reset_accumulation();
					}
				}
			}

			if (!m_camera_path.keyframes.empty()) {
				float w = ImGui::GetContentRegionAvail().x;
				if (m_camera_path.update_cam_from_path) {
					m_picture_in_picture_res = 0;
					ImGui::Image((ImTextureID)(size_t)m_rgba_render_textures.front()->texture(), ImVec2(w, w * 9.0f / 16.0f));
				}
				else {
					m_picture_in_picture_res = (float)std::min((int(w) + 31) & (~31), 1920 / 4);
					ImGui::Image((ImTextureID)(size_t)m_pip_render_texture->texture(), ImVec2(w, w * 9.0f / 16.0f));
				}
			}
		}

		if (!m_camera_path.keyframes.empty() && ImGui::CollapsingHeader("Export video", ImGuiTreeNodeFlags_DefaultOpen)) {
			// Render a video
			if (imgui_colored_button(m_camera_path.rendering ? "Abort rendering" : "Render video", 0.4)) {
				m_camera_path.rendering = !m_camera_path.rendering;

				if (!clear_tmp_dir()) {
					imgui_error_string = "Failed to clear temporary directory 'tmp' to hold rendered images.";
					ImGui::OpenPopup("Error");

					m_camera_path.rendering = false;
				}

				if (m_camera_path.rendering) {
					m_camera_path.render_start_time = std::chrono::steady_clock::now();
					m_camera_path.update_cam_from_path = true;
					m_camera_path.play_time = 0.0f;
					m_camera_path.auto_play_speed = 1.0f;
					m_camera_path.render_frame_idx = 0;

					m_dlss = false;
					m_train = false;

					reset_accumulation(true);
					set_camera_from_time(m_camera_path.play_time);
					m_smoothed_camera = m_camera;
				}
				else {
					m_camera_path.update_cam_from_path = false;
					m_camera_path.play_time = 0.0f;
					m_camera_path.auto_play_speed = 0.0f;
				}
			}

			if (m_camera_path.rendering) {
				ImGui::SameLine();

				auto elapsed = std::chrono::steady_clock::now() - m_camera_path.render_start_time;

				uint32_t progress = m_camera_path.render_frame_idx * m_camera_path.render_settings.spp + m_views.front().render_buffer->spp();
				uint32_t goal = m_camera_path.render_settings.n_frames() * m_camera_path.render_settings.spp;
				auto est_remaining = elapsed * (float)(goal - progress) / std::max(progress, 1u);

				ImGui::Text("%s", fmt::format(
					"Frame {}/{}, Elapsed: {}, Remaining: {}",
					m_camera_path.render_frame_idx + 1,
					m_camera_path.render_settings.n_frames(),
					tlog::durationToString(std::chrono::steady_clock::now() - m_camera_path.render_start_time),
					tlog::durationToString(est_remaining)
				).c_str());
			}

			if (m_camera_path.rendering) { ImGui::BeginDisabled(); }

			ImGui::InputText("File##Video file path", m_imgui.video_path, sizeof(m_imgui.video_path));
			m_camera_path.render_settings.filename = m_imgui.video_path;

			ImGui::InputInt2("Resolution", &m_camera_path.render_settings.resolution.x);
			ImGui::InputFloat("Duration (seconds)", &m_camera_path.render_settings.duration_seconds);
			ImGui::InputFloat("FPS (frames/second)", &m_camera_path.render_settings.fps);
			ImGui::InputInt("SPP (samples/pixel)", &m_camera_path.render_settings.spp);
			ImGui::SliderInt("Quality", &m_camera_path.render_settings.quality, 0, 10);

			ImGui::SliderFloat("Shutter fraction", &m_camera_path.render_settings.shutter_fraction, 0.0f, 1.0f);

			if (m_camera_path.rendering) { ImGui::EndDisabled(); }
		}
	}
	ImGui::End();


	bool train_extra_dims = m_nerf.training.dataset.n_extra_learnable_dims > 0;
	if (train_extra_dims && m_nerf.training.n_images_for_training > 0) {
		if (ImGui::Begin("Latent space 2D embedding")) {
			ImVec2 size = ImGui::GetContentRegionAvail();
			if (size.x < 100.f) size.x = 100.f;
			if (size.y < 100.f) size.y = 100.f;
			ImGui::InvisibleButton("##empty", size);

			static std::vector<float> X;
			static std::vector<float> Y;
			uint32_t n_extra_dims = m_nerf.training.dataset.n_extra_dims();
			std::vector<float> mean(n_extra_dims, 0.0f);
			uint32_t n = m_nerf.training.n_images_for_training;
			float norm = 1.0f / n;
			for (uint32_t i = 0; i < n; ++i) {
				for (uint32_t j = 0; j < n_extra_dims; ++j) {
					mean[j] += m_nerf.training.extra_dims_opt[i].variable()[j] * norm;
				}
			}

			std::vector<float> cov(n_extra_dims * n_extra_dims, 0.0f);
			float scale = 0.001f;	// compute scale
			for (uint32_t i = 0; i < n; ++i) {
				std::vector<float> v = m_nerf.training.extra_dims_opt[i].variable();
				for (uint32_t j = 0; j < n_extra_dims; ++j) {
					v[j] -= mean[j];
				}

				for (uint32_t m = 0; m < n_extra_dims; ++m) {
					for (uint32_t n = 0; n < n_extra_dims; ++n) {
						cov[m + n * n_extra_dims] += v[m] * v[n];
					}
				}
			}

			scale = 3.0f; // fixed scale
			if (X.size() != mean.size()) { X = std::vector<float>(mean.size(), 0.0f); }
			if (Y.size() != mean.size()) { Y = std::vector<float>(mean.size(), 0.0f); }

			// power iteration to get X and Y. TODO: modified gauss siedel to orthonormalize X and Y jointly?
			// X = (X * cov); if (X.norm() == 0.f) { X.setZero(); X.x() = 1.f; } else X.normalize();
			// Y = (Y * cov); Y -= Y.dot(X) * X; if (Y.norm() == 0.f) { Y.setZero(); Y.y() = 1.f; } else Y.normalize();

			std::vector<float> tmp(mean.size(), 0.0f);
			norm = 0.0f;
			for (uint32_t m = 0; m < n_extra_dims; ++m) {
				tmp[m] = 0.0f;
				for (uint32_t n = 0; n < n_extra_dims; ++n) {
					tmp[m] += X[n] * cov[m + n * n_extra_dims];
				}
				norm += tmp[m] * tmp[m];
			}
			norm = std::sqrt(norm);
			for (uint32_t m = 0; m < n_extra_dims; ++m) {
				if (norm == 0.0f) {
					X[m] = m == 0 ? 1.0f : 0.0f;
					continue;
				}
				X[m] = tmp[m] / norm;
			}

			float y_dot_x = 0.0f;
			for (uint32_t m = 0; m < n_extra_dims; ++m) {
				tmp[m] = 0.0f;
				for (uint32_t n = 0; n < n_extra_dims; ++n) {
					tmp[m] += Y[n] * cov[m + n * n_extra_dims];
				}
				y_dot_x += tmp[m] * X[m];
			}

			norm = 0.0f;
			for (uint32_t m = 0; m < n_extra_dims; ++m) {
				Y[m] = tmp[m] - y_dot_x * X[m];
				norm += Y[m] * Y[m];
			}
			norm = std::sqrt(norm);
			for (uint32_t m = 0; m < n_extra_dims; ++m) {
				if (norm == 0.0f) {
					Y[m] = m == 1 ? 1.0f : 0.0f;
					continue;
				}
				Y[m] = Y[m] / norm;
			}

			const ImVec2 p0 = ImGui::GetItemRectMin();
			const ImVec2 p1 = ImGui::GetItemRectMax();
			ImDrawList* draw_list = ImGui::GetWindowDrawList();
			draw_list->AddRectFilled(p0, p1, IM_COL32(0, 0, 0, 255));
			draw_list->AddRect(p0, p1, IM_COL32(255, 255, 255, 128));
			ImGui::PushClipRect(p0, p1, true);
			vec2 mouse = { ImGui::GetIO().MousePos.x, ImGui::GetIO().MousePos.y };
			for (uint32_t i = 0; i < n; ++i) {
				vec2 p = vec2(0.0f);

				std::vector<float> v = m_nerf.training.extra_dims_opt[i].variable();
				for (uint32_t j = 0; j < n_extra_dims; ++j) {
					p.x += (v[j] - mean[j]) * X[j] / scale;
					p.y += (v[j] - mean[j]) * Y[j] / scale;
				}

				p = ((p * vec2{ p1.x - p0.x - 20.f, p1.y - p0.y - 20.f }) + vec2{ p0.x + p1.x, p0.y + p1.y }) * 0.5f;
				if (distance(p, mouse) < 10.0f) {
					ImGui::SetTooltip("%d", i);
				}

				float theta = i * PI() * 2.0f / n;
				ImColor col(sinf(theta) * 0.4f + 0.5f, sinf(theta + PI() * 2.0f / 3.0f) * 0.4f + 0.5f, sinf(theta + PI() * 4.0f / 3.0f) * 0.4f + 0.5f);
				draw_list->AddCircleFilled(ImVec2{ p.x, p.y }, 10.f, col);
				draw_list->AddCircle(ImVec2{ p.x, p.y }, 10.f, IM_COL32(255, 255, 255, 64));
			}

			ImGui::PopClipRect();
		}

		ImGui::End();
	}

	ImGui::Begin("BUFF v" NGP_VERSION);

	size_t n_bytes = tcnn::total_n_bytes_allocated() + g_total_n_bytes_allocated;
	if (m_dlss_provider) {
		n_bytes += m_dlss_provider->allocated_bytes();
	}

	ImGui::Text("Frame: %.2f ms (%.1f FPS); Mem: %s", m_frame_ms.ema_val(), 1000.0f / m_frame_ms.ema_val(), bytes_to_string(n_bytes).c_str());
	bool accum_reset = false;

	if (!m_training_data_available) { ImGui::BeginDisabled(); }

	if (ImGui::CollapsingHeader("Volume_data Editing", !m_train ? ImGuiTreeNodeFlags_DefaultOpen : 0)) {
		//여기
		if (imgui_colored_button("Reset Volume_data", 0.f)) {
			m_init_volume_data = false;
		}
		ImGui::Text("Revet Deform");
		ImGui::SameLine();
		if (ImGui::Button("<-")) {
			m_revert_volume_data = true;
		}
		ImGui::SameLine(); // 앞으로가기 처리 필요 
		if (ImGui::Button("->")) {
			m_revert_volume_data = true;
		}


	}

	if (ImGui::CollapsingHeader("Training", m_training_data_available ? ImGuiTreeNodeFlags_DefaultOpen : 0)) {
		if (imgui_colored_button(m_train ? "Stop training" : "Start training", 0.4)) {
			set_train(!m_train);
		}


		ImGui::SameLine();
		if (imgui_colored_button("Reset training", 0.f)) {
			reload_network_from_file();
		}

		if (m_testbed_mode == ETestbedMode::Nerf) {
			ImGui::Checkbox("envmap", &m_nerf.training.train_envmap);
			ImGui::SameLine();
			ImGui::Checkbox("extrinsics", &m_nerf.training.optimize_extrinsics);
			ImGui::SameLine();
			ImGui::Checkbox("distortion", &m_nerf.training.optimize_distortion);
			ImGui::SameLine();
			ImGui::Checkbox("per-image latents", &m_nerf.training.optimize_extra_dims);


			static bool export_extrinsics_in_quat_format = true;
			static bool extrinsics_have_been_optimized = false;

			if (m_nerf.training.optimize_extrinsics) {
				extrinsics_have_been_optimized = true;
			}

			if (extrinsics_have_been_optimized) {
				if (imgui_colored_button("Export extrinsics", 0.4f)) {
					m_nerf.training.export_camera_extrinsics(m_imgui.extrinsics_path, export_extrinsics_in_quat_format);
				}

				ImGui::SameLine();
				ImGui::Checkbox("as quaternions", &export_extrinsics_in_quat_format);
				ImGui::InputText("File##Extrinsics file path", m_imgui.extrinsics_path, sizeof(m_imgui.extrinsics_path));
			}
		}

		ImGui::PushItemWidth(ImGui::GetWindowWidth() * 0.3f);
		ImGui::SliderInt("Batch size", (int*)&m_training_batch_size, 1 << 12, 1 << 22, "%d", ImGuiSliderFlags_Logarithmic);
		ImGui::SameLine();
		ImGui::DragInt("Seed", (int*)&m_seed, 1.0f, 0, std::numeric_limits<int>::max());
		ImGui::PopItemWidth();

		m_training_batch_size = next_multiple(m_training_batch_size, batch_size_granularity);

		if (m_train) {
			std::vector<std::string> timings;
			if (m_testbed_mode == ETestbedMode::Nerf) {
				timings.emplace_back(fmt::format("Grid: {:.01f}ms", m_training_prep_ms.ema_val()));
			}
			else {
				timings.emplace_back(fmt::format("Datagen: {:.01f}ms", m_training_prep_ms.ema_val()));
			}

			timings.emplace_back(fmt::format("Training: {:.01f}ms", m_training_ms.ema_val()));
			ImGui::Text("%s", join(timings, ", ").c_str());
		}
		else {
			ImGui::Text("Training paused");
		}

		if (m_testbed_mode == ETestbedMode::Nerf) {
			ImGui::Text("Rays/batch: %d, Samples/ray: %.2f, Batch size: %d/%d", m_nerf.training.counters_rgb.rays_per_batch, (float)m_nerf.training.counters_rgb.measured_batch_size / (float)m_nerf.training.counters_rgb.rays_per_batch, m_nerf.training.counters_rgb.measured_batch_size, m_nerf.training.counters_rgb.measured_batch_size_before_compaction);
		}

		float elapsed_training = std::chrono::duration<float>(std::chrono::steady_clock::now() - m_training_start_time_point).count();
		ImGui::Text("Steps: %d, Loss: %0.6f (%0.2f dB), Elapsed: %.1fs", m_training_step, m_loss_scalar.ema_val(), linear_to_db(m_loss_scalar.ema_val()), elapsed_training);
		ImGui::PlotLines("loss graph", m_loss_graph.data(), std::min(m_loss_graph_samples, m_loss_graph.size()), (m_loss_graph_samples < m_loss_graph.size()) ? 0 : (m_loss_graph_samples % m_loss_graph.size()), 0, FLT_MAX, FLT_MAX, ImVec2(0, 50.f));

		if (m_testbed_mode == ETestbedMode::Nerf && ImGui::TreeNode("NeRF training options")) {
			ImGui::Checkbox("Random bg color", &m_nerf.training.random_bg_color);
			ImGui::SameLine();
			ImGui::Checkbox("Snap to pixel centers", &m_nerf.training.snap_to_pixel_centers);
			ImGui::SliderFloat("Near distance", &m_nerf.training.near_distance, 0.0f, 1.0f);
			accum_reset |= ImGui::Checkbox("Linear colors", &m_nerf.training.linear_colors);
			ImGui::Combo("Loss", (int*)&m_nerf.training.loss_type, LossTypeStr);
			ImGui::Combo("Depth Loss", (int*)&m_nerf.training.depth_loss_type, LossTypeStr);
			ImGui::Combo("RGB activation", (int*)&m_nerf.rgb_activation, NerfActivationStr);
			ImGui::Combo("Density activation", (int*)&m_nerf.density_activation, NerfActivationStr);
			ImGui::SliderFloat("Cone angle", &m_nerf.cone_angle_constant, 0.0f, 1.0f / 128.0f);
			ImGui::SliderFloat("Depth supervision strength", &m_nerf.training.depth_supervision_lambda, 0.f, 1.f);
			ImGui::TreePop();
		}
	}

	if (!m_training_data_available) { ImGui::EndDisabled(); }

	//if (ImGui::CollapsingHeader("Rendering", ImGuiTreeNodeFlags_DefaultOpen)) 창 열어두기
	if (ImGui::CollapsingHeader("Rendering")) {
		if (!m_hmd) {
			if (ImGui::Button("Connect to VR/AR headset")) {
				try {
					init_vr();
				}
				catch (const std::runtime_error& e) {
					imgui_error_string = e.what();
					ImGui::OpenPopup("Error");
				}
			}
		}
		else {
			if (ImGui::Button("Disconnect from VR/AR headset")) {
				m_hmd.reset();
				update_vr_performance_settings();
			}
			else if (ImGui::TreeNodeEx("VR/AR settings", ImGuiTreeNodeFlags_DefaultOpen)) {
				static int blend_mode_idx = 0;
				const auto& supported_blend_modes = m_hmd->supported_environment_blend_modes();
				if (supported_blend_modes.size() > 1) {
					if (ImGui::Combo("Environment", &blend_mode_idx, m_hmd->supported_environment_blend_modes_imgui_string())) {
						auto b = m_hmd->supported_environment_blend_modes().at(blend_mode_idx);
						m_hmd->set_environment_blend_mode(b);
						update_vr_performance_settings();
					}
				}

				if (m_devices.size() > 1 && m_testbed_mode == ETestbedMode::Nerf) {
					ImGui::Checkbox("Multi-GPU rendering (one per eye)", &m_use_aux_devices);
				}

				accum_reset |= ImGui::Checkbox("Depth-based reprojection", &m_vr_use_depth_reproject);
				if (ImGui::Checkbox("Mask hidden display areas", &m_vr_use_hidden_area_mask)) {
					accum_reset = true;
					set_all_devices_dirty();
				}
				accum_reset |= ImGui::Checkbox("Foveated rendering", &m_foveated_rendering) && !m_dlss;
				if (m_foveated_rendering) {
					ImGui::SameLine();
					ImGui::Text(": %.01fx", m_foveated_rendering_scaling);

					if (ImGui::TreeNodeEx("Foveated rendering settings")) {
						accum_reset |= ImGui::Checkbox("Dynamic", &m_dynamic_foveated_rendering) && !m_dlss;
						ImGui::SameLine();
						accum_reset |= ImGui::Checkbox("Visualize", &m_foveated_rendering_visualize) && !m_dlss;

						if (m_dynamic_foveated_rendering) {
							accum_reset |= ImGui::SliderFloat("Maximum scaling", &m_foveated_rendering_max_scaling, 1.0f, 16.0f, "%.01f", ImGuiSliderFlags_Logarithmic | ImGuiSliderFlags_NoRoundToFormat) && !m_dlss;
						}
						else {
							accum_reset |= ImGui::SliderFloat("Scaling", &m_foveated_rendering_scaling, 1.0f, 16.0f, "%.01f", ImGuiSliderFlags_Logarithmic | ImGuiSliderFlags_NoRoundToFormat) && !m_dlss;
						}

						accum_reset |= ImGui::SliderFloat("Fovea diameter", &m_foveated_rendering_full_res_diameter, 0.1f, 0.9f) && !m_dlss;
					}
				}

				ImGui::TreePop();
			}
		}

		ImGui::Checkbox("Render", &m_render);
		ImGui::SameLine();

		const auto& render_buffer = m_views.front().render_buffer;
		std::string spp_string = m_dlss ? std::string{ "" } : fmt::format("({} spp)", std::max(render_buffer->spp(), 1u));
		ImGui::Text(": %.01fms for %dx%d %s", m_render_ms.ema_val(), render_buffer->in_resolution().x, render_buffer->in_resolution().y, spp_string.c_str());

		ImGui::SameLine();
		if (ImGui::Checkbox("VSync", &m_vsync)) {
			glfwSwapInterval(m_vsync ? 1 : 0);
		}


		if (!m_dlss_provider) { ImGui::BeginDisabled(); }
		accum_reset |= ImGui::Checkbox("DLSS", &m_dlss);

		if (render_buffer->dlss()) {
			ImGui::SameLine();
			ImGui::Text("(%s)", DlssQualityStrArray[(int)render_buffer->dlss()->quality()]);
			ImGui::SameLine();
			ImGui::PushItemWidth(ImGui::GetWindowWidth() * 0.3f);
			ImGui::SliderFloat("Sharpening", &m_dlss_sharpening, 0.0f, 1.0f, "%.02f");
			ImGui::PopItemWidth();
		}

		if (!m_dlss_provider) {
			ImGui::SameLine();
#ifdef NGP_VULKAN
			ImGui::Text("(unsupported on this system)");
#else
			ImGui::Text("(Vulkan was missing at compilation time)");
#endif
			ImGui::EndDisabled();
		}

		ImGui::Checkbox("Dynamic resolution", &m_dynamic_res);
		ImGui::SameLine();
		ImGui::PushItemWidth(ImGui::GetWindowWidth() * 0.3f);
		if (m_dynamic_res) {
			ImGui::SliderFloat("Target FPS", &m_dynamic_res_target_fps, 2.0f, 144.0f, "%.01f", ImGuiSliderFlags_Logarithmic | ImGuiSliderFlags_NoRoundToFormat);
		}
		else {
			ImGui::SliderInt("Resolution factor", &m_fixed_res_factor, 8, 64);
		}
		ImGui::PopItemWidth();

		accum_reset |= ImGui::Combo("Render mode", (int*)&m_render_mode, RenderModeStr);
		accum_reset |= ImGui::Combo("Tonemap curve", (int*)&m_tonemap_curve, TonemapCurveStr);
		accum_reset |= ImGui::ColorEdit4("Background", &m_background_color[0]);

		if (ImGui::SliderFloat("Exposure", &m_exposure, -5.f, 5.f)) {
			set_exposure(m_exposure);
		}

		float max_diam = compMax(m_aabb.max - m_aabb.min);
		float render_diam = compMax(m_render_aabb.max - m_render_aabb.min);
		float old_render_diam = render_diam;

		if (m_testbed_mode == ETestbedMode::Nerf || m_testbed_mode == ETestbedMode::Volume) {
			if (ImGui::SliderFloat("Crop size", &render_diam, 0.1f, max_diam, "%.3f", ImGuiSliderFlags_Logarithmic | ImGuiSliderFlags_NoRoundToFormat)) {
				accum_reset = true;
				if (old_render_diam > 0.f && render_diam > 0.f) {
					const vec3 center = (m_render_aabb.max + m_render_aabb.min) * 0.5f;
					float scale = render_diam / old_render_diam;
					m_render_aabb.max = min((m_render_aabb.max - center) * scale + center, m_aabb.max);
					m_render_aabb.min = max((m_render_aabb.min - center) * scale + center, m_aabb.min);
				}
			}
		}

		std::string transform_section_name = "World transform";
		if (m_testbed_mode == ETestbedMode::Nerf) {
			transform_section_name += " & Crop box";
		}

		if (ImGui::TreeNode(transform_section_name.c_str())) {
			m_edit_render_aabb = true;

			if (ImGui::RadioButton("Translate world", m_camera_path.m_gizmo_op == ImGuizmo::TRANSLATE && m_edit_world_transform)) {
				m_camera_path.m_gizmo_op = ImGuizmo::TRANSLATE;
				m_edit_world_transform = true;
			}

			ImGui::SameLine();
			if (ImGui::RadioButton("Rotate world", m_camera_path.m_gizmo_op == ImGuizmo::ROTATE && m_edit_world_transform)) {
				m_camera_path.m_gizmo_op = ImGuizmo::ROTATE;
				m_edit_world_transform = true;
			}

			if (m_testbed_mode == ETestbedMode::Nerf) {
				if (ImGui::RadioButton("Translate crop box", m_camera_path.m_gizmo_op == ImGuizmo::TRANSLATE && !m_edit_world_transform)) {
					m_camera_path.m_gizmo_op = ImGuizmo::TRANSLATE;
					m_edit_world_transform = false;
				}

				ImGui::SameLine();
				if (ImGui::RadioButton("Rotate crop box", m_camera_path.m_gizmo_op == ImGuizmo::ROTATE && !m_edit_world_transform)) {
					m_camera_path.m_gizmo_op = ImGuizmo::ROTATE;
					m_edit_world_transform = false;
				}

				accum_reset |= ImGui::SliderFloat("Min x", ((float*)&m_render_aabb.min) + 0, m_aabb.min.x, m_render_aabb.max.x, "%.3f");
				accum_reset |= ImGui::SliderFloat("Min y", ((float*)&m_render_aabb.min) + 1, m_aabb.min.y, m_render_aabb.max.y, "%.3f");
				accum_reset |= ImGui::SliderFloat("Min z", ((float*)&m_render_aabb.min) + 2, m_aabb.min.z, m_render_aabb.max.z, "%.3f");
				ImGui::Separator();
				accum_reset |= ImGui::SliderFloat("Max x", ((float*)&m_render_aabb.max) + 0, m_render_aabb.min.x, m_aabb.max.x, "%.3f");
				accum_reset |= ImGui::SliderFloat("Max y", ((float*)&m_render_aabb.max) + 1, m_render_aabb.min.y, m_aabb.max.y, "%.3f");
				accum_reset |= ImGui::SliderFloat("Max z", ((float*)&m_render_aabb.max) + 2, m_render_aabb.min.z, m_aabb.max.z, "%.3f");
				ImGui::Separator();
				vec3 diag = m_render_aabb.diag();
				bool edit_diag = false;
				float max_diag = compMax(m_aabb.diag());
				edit_diag |= ImGui::SliderFloat("Size x", ((float*)&diag) + 0, 0.001f, max_diag, "%.3f");
				edit_diag |= ImGui::SliderFloat("Size y", ((float*)&diag) + 1, 0.001f, max_diag, "%.3f");
				edit_diag |= ImGui::SliderFloat("Size z", ((float*)&diag) + 2, 0.001f, max_diag, "%.3f");
				if (edit_diag) {
					accum_reset = true;
					vec3 cen = m_render_aabb.center();
					m_render_aabb = BoundingBox(cen - diag * 0.5f, cen + diag * 0.5f);
				}

				if (ImGui::Button("Reset crop box")) {
					accum_reset = true;
					m_render_aabb = m_aabb;
					m_render_aabb_to_local = mat3(1.0f);
				}

				ImGui::SameLine();
				if (ImGui::Button("rotation only")) {
					accum_reset = true;
					vec3 world_cen = transpose(m_render_aabb_to_local) * m_render_aabb.center();
					m_render_aabb_to_local = mat3(1.0f);
					vec3 new_cen = m_render_aabb_to_local * world_cen;
					vec3 old_cen = m_render_aabb.center();
					m_render_aabb.min += new_cen - old_cen;
					m_render_aabb.max += new_cen - old_cen;
				}
			}

			ImGui::TreePop();
		}
		else {
			m_edit_render_aabb = false;
		}

		if (ImGui::TreeNode("Advanced rendering options")) {
			ImGui::SliderInt("Max spp", &m_max_spp, 0, 1024, "%d", ImGuiSliderFlags_Logarithmic | ImGuiSliderFlags_NoRoundToFormat);
			accum_reset |= ImGui::Checkbox("Render transparency as checkerboard", &m_render_transparency_as_checkerboard);
			accum_reset |= ImGui::Combo("Color space", (int*)&m_color_space, ColorSpaceStr);
			accum_reset |= ImGui::Checkbox("Snap to pixel centers", &m_snap_to_pixel_centers);

			ImGui::TreePop();
		}

		if (m_testbed_mode == ETestbedMode::Nerf && ImGui::TreeNode("NeRF rendering options")) {
			if (m_nerf.training.dataset.has_light_dirs) {
				vec3 light_dir = normalize(m_nerf.light_dir);
				if (ImGui::TreeNodeEx("Light Dir (Polar)", ImGuiTreeNodeFlags_DefaultOpen)) {
					float phi = atan2f(m_nerf.light_dir.x, m_nerf.light_dir.z);
					float theta = asinf(m_nerf.light_dir.y);
					bool spin = ImGui::SliderFloat("Light Dir Theta", &theta, -PI() / 2.0f, PI() / 2.0f);
					spin |= ImGui::SliderFloat("Light Dir Phi", &phi, -PI(), PI());
					if (spin) {
						float sin_phi, cos_phi;
						sincosf(phi, &sin_phi, &cos_phi);
						float cos_theta = cosf(theta);
						m_nerf.light_dir = { sin_phi * cos_theta,sinf(theta),cos_phi * cos_theta };
						accum_reset = true;
					}
					ImGui::TreePop();
				}

				if (ImGui::TreeNode("Light Dir (Cartesian)")) {
					accum_reset |= ImGui::SliderFloat("Light Dir X", ((float*)(&m_nerf.light_dir)) + 0, -1.0f, 1.0f);
					accum_reset |= ImGui::SliderFloat("Light Dir Y", ((float*)(&m_nerf.light_dir)) + 1, -1.0f, 1.0f);
					accum_reset |= ImGui::SliderFloat("Light Dir Z", ((float*)(&m_nerf.light_dir)) + 2, -1.0f, 1.0f);
					ImGui::TreePop();
				}
			}

			if (m_nerf.training.dataset.n_extra_learnable_dims) {
				accum_reset |= ImGui::SliderInt("training image latent code for inference", (int*)&m_nerf.extra_dim_idx_for_inference, 0, m_nerf.training.dataset.n_images - 1);
			}

			accum_reset |= ImGui::Combo("Groundtruth render mode", (int*)&m_ground_truth_render_mode, GroundTruthRenderModeStr);
			accum_reset |= ImGui::SliderFloat("Groundtruth alpha", &m_ground_truth_alpha, 0.0f, 1.0f, "%.02f", ImGuiSliderFlags_AlwaysClamp);

			bool lens_changed = ImGui::Checkbox("Apply lens distortion", &m_nerf.render_with_lens_distortion);

			if (m_nerf.render_with_lens_distortion) {
				lens_changed |= ImGui::Combo("Lens mode", (int*)&m_nerf.render_lens.mode, LensModeStr);
				if (m_nerf.render_lens.mode == ELensMode::OpenCV) {
					accum_reset |= ImGui::InputFloat("k1", &m_nerf.render_lens.params[0], 0.f, 0.f, "%.5f");
					accum_reset |= ImGui::InputFloat("k2", &m_nerf.render_lens.params[1], 0.f, 0.f, "%.5f");
					accum_reset |= ImGui::InputFloat("p1", &m_nerf.render_lens.params[2], 0.f, 0.f, "%.5f");
					accum_reset |= ImGui::InputFloat("p2", &m_nerf.render_lens.params[3], 0.f, 0.f, "%.5f");
				}
				else if (m_nerf.render_lens.mode == ELensMode::OpenCVFisheye) {
					accum_reset |= ImGui::InputFloat("k1", &m_nerf.render_lens.params[0], 0.f, 0.f, "%.5f");
					accum_reset |= ImGui::InputFloat("k2", &m_nerf.render_lens.params[1], 0.f, 0.f, "%.5f");
					accum_reset |= ImGui::InputFloat("k3", &m_nerf.render_lens.params[2], 0.f, 0.f, "%.5f");
					accum_reset |= ImGui::InputFloat("k4", &m_nerf.render_lens.params[3], 0.f, 0.f, "%.5f");
				}
				else if (m_nerf.render_lens.mode == ELensMode::FTheta) {
					accum_reset |= ImGui::InputFloat("width", &m_nerf.render_lens.params[5], 0.f, 0.f, "%.0f");
					accum_reset |= ImGui::InputFloat("height", &m_nerf.render_lens.params[6], 0.f, 0.f, "%.0f");
					accum_reset |= ImGui::InputFloat("f_theta p0", &m_nerf.render_lens.params[0], 0.f, 0.f, "%.5f");
					accum_reset |= ImGui::InputFloat("f_theta p1", &m_nerf.render_lens.params[1], 0.f, 0.f, "%.5f");
					accum_reset |= ImGui::InputFloat("f_theta p2", &m_nerf.render_lens.params[2], 0.f, 0.f, "%.5f");
					accum_reset |= ImGui::InputFloat("f_theta p3", &m_nerf.render_lens.params[3], 0.f, 0.f, "%.5f");
					accum_reset |= ImGui::InputFloat("f_theta p4", &m_nerf.render_lens.params[4], 0.f, 0.f, "%.5f");
				}

				if (lens_changed && !supports_dlss(m_nerf.render_lens.mode)) {
					m_dlss = false;
				}

				accum_reset |= lens_changed;
			}

			accum_reset |= ImGui::SliderFloat("Min transmittance", &m_nerf.render_min_transmittance, 0.0f, 1.0f, "%.3f", ImGuiSliderFlags_Logarithmic | ImGuiSliderFlags_NoRoundToFormat);
			ImGui::TreePop();
		}

		if (m_testbed_mode == ETestbedMode::Sdf && ImGui::TreeNode("SDF rendering options")) {
			accum_reset |= ImGui::Combo("Ground Truth Rendering Mode", (int*)&m_sdf.groundtruth_mode,
				"Raytraced Mesh\0"
				"Sphere Traced Mesh\0"
				"SDF Bricks\0"
			);

			if (m_sdf.groundtruth_mode == ESDFGroundTruthMode::SDFBricks) {
				accum_reset |= ImGui::SliderInt("Brick octree Level", (int*)&m_sdf.brick_level, 1, 10);
				accum_reset |= ImGui::Checkbox("Brick normals track octree Level", &m_sdf.brick_smooth_normals);
				accum_reset |= ImGui::SliderInt("Brick quantize Bits", (int*)&m_sdf.brick_quantise_bits, 0, 16);
			}

			accum_reset |= ImGui::Checkbox("Analytic normals", &m_sdf.analytic_normals);
			accum_reset |= ImGui::Checkbox("Floor", &m_floor_enable);

			accum_reset |= ImGui::SliderFloat("Normals epsilon", &m_sdf.fd_normals_epsilon, 0.00001f, 0.1f, "%.6g", ImGuiSliderFlags_Logarithmic);
			accum_reset |= ImGui::SliderFloat("Maximum distance", &m_sdf.maximum_distance, 0.00001f, 0.1f, "%.6g", ImGuiSliderFlags_Logarithmic);
			accum_reset |= ImGui::SliderFloat("Shadow sharpness", &m_sdf.shadow_sharpness, 0.1f, 2048.0f, "%.6g", ImGuiSliderFlags_Logarithmic);

			accum_reset |= ImGui::SliderFloat("Inflate (offset the zero set)", &m_sdf.zero_offset, -0.25f, 0.25f);
			accum_reset |= ImGui::SliderFloat("Distance scale", &m_sdf.distance_scale, 0.25f, 1.f);

			ImGui::TreePop();
		}

		if (m_testbed_mode == ETestbedMode::Image && ImGui::TreeNode("Image rendering options")) {
			static bool quantize_to_byte = false;
			static float mse = 0.0f;

			if (imgui_colored_button("Compute PSNR", 0.4)) {
				mse = compute_image_mse(quantize_to_byte);
			}

			float psnr = -10.0f * std::log(mse) / std::log(10.0f);

			ImGui::SameLine();
			ImGui::Text("%0.6f", psnr);
			ImGui::SameLine();
			ImGui::Checkbox("Quantize", &quantize_to_byte);

			ImGui::TreePop();
		}

		if (ImGui::TreeNode("Debug visualization")) {
			ImGui::Checkbox("Visualize unit cube", &m_visualize_unit_cube);
			if (m_testbed_mode == ETestbedMode::Nerf) {
				ImGui::SameLine();
				ImGui::Checkbox("Visualize cameras", &m_nerf.visualize_cameras);
				accum_reset |= ImGui::SliderInt("Show acceleration", &m_nerf.show_accel, -1, 7);
			}

			if (!m_single_view) { ImGui::BeginDisabled(); }
			if (ImGui::SliderInt("Visualized dimension", &m_visualized_dimension, -1, (int)network_width(m_visualized_layer) - 1)) {
				set_visualized_dim(m_visualized_dimension);
			}

			if (!m_single_view) { ImGui::EndDisabled(); }

			if (ImGui::SliderInt("Visualized layer", &m_visualized_layer, 0, std::max(0, (int)network_num_forward_activations() - 1))) {
				set_visualized_layer(m_visualized_layer);
			}

			if (ImGui::Checkbox("Single view", &m_single_view)) {
				set_visualized_dim(-1);
				accum_reset = true;
			}

			if (m_testbed_mode == ETestbedMode::Nerf) {
				if (ImGui::Button("First")) {
					first_training_view();
				}
				ImGui::SameLine();
				if (ImGui::Button("Previous")) {
					previous_training_view();
				}
				ImGui::SameLine();
				if (ImGui::Button("Next")) {
					next_training_view();
				}
				ImGui::SameLine();
				if (ImGui::Button("Last")) {
					last_training_view();
				}
				ImGui::SameLine();
				ImGui::Text("%s", m_nerf.training.dataset.paths.at(m_nerf.training.view).c_str());

				if (ImGui::SliderInt("Training view", &m_nerf.training.view, 0, (int)m_nerf.training.dataset.n_images - 1)) {
					set_camera_to_training_view(m_nerf.training.view);
					accum_reset = true;
				}
				ImGui::PlotLines("Training view error", m_nerf.training.error_map.pmf_img_cpu.data(), m_nerf.training.error_map.pmf_img_cpu.size(), 0, nullptr, 0.0f, FLT_MAX, ImVec2(0, 60.f));

				if (m_nerf.training.optimize_exposure) {
					std::vector<float> exposures(m_nerf.training.dataset.n_images);
					for (uint32_t i = 0; i < m_nerf.training.dataset.n_images; ++i) {
						exposures[i] = m_nerf.training.cam_exposure[i].variable().x;
					}

					ImGui::PlotLines("Training view exposures", exposures.data(), exposures.size(), 0, nullptr, FLT_MAX, FLT_MAX, ImVec2(0, 60.f));
				}

				if (ImGui::SliderInt("Glow mode", &m_nerf.glow_mode, 0, 16)) {
					accum_reset = true;
				}

				if (m_nerf.glow_mode && ImGui::SliderFloat("Glow height", &m_nerf.glow_y_cutoff, -2.f, 3.f)) {
					accum_reset = true;
				}
			}

			ImGui::TreePop();
		}
	}

	if (ImGui::CollapsingHeader("Camera", ImGuiTreeNodeFlags_DefaultOpen)) {
		ImGui::Checkbox("First person controls", &m_fps_camera);
		ImGui::SameLine();
		ImGui::Checkbox("Smooth motion", &m_camera_smoothing);
		ImGui::SameLine();
		ImGui::Checkbox("Autofocus", &m_autofocus);
		ImGui::PushItemWidth(ImGui::GetWindowWidth() * 0.3f);
		if (ImGui::SliderFloat("Aperture size", &m_aperture_size, 0.0f, 1.0f, "%.3f", ImGuiSliderFlags_Logarithmic | ImGuiSliderFlags_NoRoundToFormat)) {
			m_dlss = false;
			accum_reset = true;
		}
		ImGui::SameLine();
		accum_reset |= ImGui::SliderFloat("Focus depth", &m_slice_plane_z, -m_bounding_radius, m_bounding_radius);

		float local_fov = fov();
		if (ImGui::SliderFloat("Field of view", &local_fov, 0.0f, 120.0f)) {
			set_fov(local_fov);
			accum_reset = true;
		}
		ImGui::SameLine();
		accum_reset |= ImGui::SliderFloat("Zoom", &m_zoom, 1.f, 10.f);
		ImGui::PopItemWidth();



		if (ImGui::TreeNode("Advanced camera settings")) {
			accum_reset |= ImGui::SliderFloat2("Screen center", &m_screen_center.x, 0.f, 1.f);
			accum_reset |= ImGui::SliderFloat2("Parallax shift", &m_parallax_shift.x, -1.f, 1.f);
			accum_reset |= ImGui::SliderFloat("Slice / focus depth", &m_slice_plane_z, -m_bounding_radius, m_bounding_radius);
			accum_reset |= ImGui::SliderFloat("Render near distance", &m_render_near_distance, 0.0f, 1.0f, "%.3f", ImGuiSliderFlags_Logarithmic | ImGuiSliderFlags_NoRoundToFormat);
			char buf[2048];
			vec3 v = view_dir();
			vec3 p = look_at();
			vec3 s = m_sun_dir;
			vec3 u = m_up_dir;
			vec4 b = m_background_color;
			snprintf(buf, sizeof(buf),
				"testbed.background_color = [%0.3f, %0.3f, %0.3f, %0.3f]\n"
				"testbed.exposure = %0.3f\n"
				"testbed.sun_dir = [%0.3f,%0.3f,%0.3f]\n"
				"testbed.up_dir = [%0.3f,%0.3f,%0.3f]\n"
				"testbed.view_dir = [%0.3f,%0.3f,%0.3f]\n"
				"testbed.look_at = [%0.3f,%0.3f,%0.3f]\n"
				"testbed.scale = %0.3f\n"
				"testbed.fov,testbed.aperture_size,testbed.slice_plane_z = %0.3f,%0.3f,%0.3f\n"
				"testbed.autofocus_target = [%0.3f,%0.3f,%0.3f]\n"
				"testbed.autofocus = %s\n\n"
				, b.r, b.g, b.b, b.a
				, m_exposure
				, s.x, s.y, s.z
				, u.x, u.y, u.z
				, v.x, v.y, v.z
				, p.x, p.y, p.z
				, scale()
				, fov(), m_aperture_size, m_slice_plane_z
				, m_autofocus_target.x, m_autofocus_target.y, m_autofocus_target.z
				, m_autofocus ? "True" : "False"
			);

			ImGui::InputTextMultiline("Params", buf, sizeof(buf));
			ImGui::TreePop();
		}
	}

	if (ImGui::CollapsingHeader("Snapshot", ImGuiTreeNodeFlags_DefaultOpen)) {
		ImGui::Text("Snapshot");
		ImGui::SameLine();
		if (ImGui::Button("Save")) {
			try {
				save_snapshot(m_imgui.snapshot_path, m_include_optimizer_state_in_snapshot, m_compress_snapshot);
			}
			catch (std::exception& e) {
				imgui_error_string = fmt::format("Failed to save snapshot: {}", e.what());
				ImGui::OpenPopup("Error");
			}
		}
		ImGui::SameLine();
		if (ImGui::Button("Load")) {
			try {
				load_snapshot(m_imgui.snapshot_path);
			}
			catch (std::exception& e) {
				imgui_error_string = fmt::format("Failed to load snapshot: {}", e.what());
				ImGui::OpenPopup("Error");
			}
		}
		ImGui::SameLine();
		if (ImGui::Button("Dump parameters as images")) {
			dump_parameters_as_images(m_trainer->params(), "params");
		}

		ImGui::SameLine();
		ImGui::Checkbox("w/ optimizer state", &m_include_optimizer_state_in_snapshot);
		ImGui::InputText("File##Snapshot file path", m_imgui.snapshot_path, sizeof(m_imgui.snapshot_path));
		ImGui::SameLine();

		bool can_compress = ends_with_case_insensitive(m_imgui.snapshot_path, ".ingp");

		if (!can_compress) {
			ImGui::BeginDisabled();
			m_compress_snapshot = false;
		}
		ImGui::Checkbox("Compress", &m_compress_snapshot);
		if (!can_compress) ImGui::EndDisabled();
	}

	if (m_testbed_mode == ETestbedMode::Nerf || m_testbed_mode == ETestbedMode::Sdf) {
		if (ImGui::CollapsingHeader("Export mesh / volume / slices")) {
			static bool flip_y_and_z_axes = false;
			static float density_range = 4.f;
			BoundingBox aabb = (m_testbed_mode == ETestbedMode::Nerf) ? m_render_aabb : m_aabb;

			auto res3d = get_marching_cubes_res(m_mesh.res, aabb);

			// If we use an octree to fit the SDF only close to the surface, then marching cubes will not work (SDF not defined everywhere)
			bool disable_marching_cubes = m_testbed_mode == ETestbedMode::Sdf && (m_sdf.uses_takikawa_encoding || m_sdf.use_triangle_octree);
			if (disable_marching_cubes) { ImGui::BeginDisabled(); }

			if (imgui_colored_button("Mesh it!", 0.4f)) {
				marching_cubes(res3d, aabb, m_render_aabb_to_local, m_mesh.thresh);
				m_nerf.render_with_lens_distortion = false;
			}
			if (m_mesh.indices.size() > 0) {
				ImGui::SameLine();
				if (imgui_colored_button("Clear Mesh", 0.f)) {
					m_mesh.clear();
				}
			}

			if (disable_marching_cubes) { ImGui::EndDisabled(); }

			ImGui::SameLine();

			if (imgui_colored_button("Save density PNG", -0.7f)) {
				compute_and_save_png_slices(m_data_path, m_mesh.res, {}, m_mesh.thresh, density_range, flip_y_and_z_axes);
			}

			if (m_testbed_mode == ETestbedMode::Nerf) {
				ImGui::SameLine();
				if (imgui_colored_button("Save RGBA PNG sequence", 0.2f)) {
					auto effective_view_dir = flip_y_and_z_axes ? vec3{ 0.0f, 1.0f, 0.0f } : vec3{ 0.0f, 0.0f, 1.0f };
					// Depth of 0.01f is arbitrarily chosen to produce a visually interpretable range of alpha values.
					// Alternatively, if the true transparency of a given voxel is desired, one could use the voxel size,
					// the voxel diagonal, or some form of expected ray length through the voxel, given random directions.
					GPUMemory<vec4> rgba = get_rgba_on_grid(res3d, effective_view_dir, true, 0.01f);
					auto dir = m_data_path.is_directory() || m_data_path.empty() ? (m_data_path / "rgba_slices") : (m_data_path.parent_path() / fmt::format("{}_rgba_slices", m_data_path.filename()));
					if (!dir.exists()) {
						fs::create_directory(dir);
					}

					save_rgba_grid_to_png_sequence(rgba, dir, res3d, flip_y_and_z_axes);
				}
				if (imgui_colored_button("Save raw volumes", 0.4f)) {
					auto effective_view_dir = flip_y_and_z_axes ? vec3{ 0.0f, 1.0f, 0.0f } : vec3{ 0.0f, 0.0f, 1.0f };
					auto old_local = m_render_aabb_to_local;
					auto old_aabb = m_render_aabb;
					m_render_aabb_to_local = mat3(1.0f);
					auto dir = m_data_path.is_directory() || m_data_path.empty() ? (m_data_path / "volume_raw") : (m_data_path.parent_path() / fmt::format("{}_volume_raw", m_data_path.filename()));
					if (!dir.exists()) {
						fs::create_directory(dir);
					}

					for (int cascade = 0; (1 << cascade) <= m_aabb.diag().x + 0.5f; ++cascade) {
						float radius = (1 << cascade) * 0.5f;
						m_render_aabb = BoundingBox(vec3(0.5f - radius), vec3(0.5f + radius));
						// Dump raw density values that the user can then convert to alpha as they please.
						GPUMemory<vec4> rgba = get_rgba_on_grid(res3d, effective_view_dir, true, 0.0f, true);
						save_rgba_grid_to_raw_file(rgba, dir, res3d, flip_y_and_z_axes, cascade);
					}
					m_render_aabb_to_local = old_local;
					m_render_aabb = old_aabb;
				}
			}

			ImGui::SameLine();
			ImGui::Checkbox("Swap Y&Z", &flip_y_and_z_axes);
			ImGui::SliderFloat("PNG Density Range", &density_range, 0.001f, 8.f);

			ImGui::SliderInt("Res:", &m_mesh.res, 16, 2048, "%d", ImGuiSliderFlags_Logarithmic);
			ImGui::SameLine();

			ImGui::Text("%dx%dx%d", res3d.x, res3d.y, res3d.z);
			float thresh_range = (m_testbed_mode == ETestbedMode::Sdf) ? 0.5f : 10.f;
			ImGui::SliderFloat("MC density threshold", &m_mesh.thresh, -thresh_range, thresh_range);
			ImGui::Combo("Mesh render mode", (int*)&m_mesh_render_mode, "Off\0Vertex Colors\0Vertex Normals\0\0");
			ImGui::Checkbox("Unwrap mesh", &m_mesh.unwrap);
			if (uint32_t tricount = m_mesh.indices.size() / 3) {
				ImGui::InputText("##OBJFile", m_imgui.mesh_path, sizeof(m_imgui.mesh_path));
				if (ImGui::Button("Save it!")) {
					save_mesh(m_mesh.verts, m_mesh.vert_normals, m_mesh.vert_colors, m_mesh.indices, m_imgui.mesh_path, m_mesh.unwrap, m_nerf.training.dataset.scale, m_nerf.training.dataset.offset);
				}
				ImGui::SameLine();
				ImGui::Text("Mesh has %d triangles\n", tricount);
				ImGui::Checkbox("Optimize mesh", &m_mesh.optimize_mesh);
				ImGui::SliderFloat("Laplacian smoothing", &m_mesh.smooth_amount, 0.f, 2048.f);
				ImGui::SliderFloat("Density push", &m_mesh.density_amount, 0.f, 128.f);
				ImGui::SliderFloat("Inflate", &m_mesh.inflate_amount, 0.f, 128.f);
			}
		}
	}

	if (ImGui::BeginPopupModal("Error", NULL, ImGuiWindowFlags_AlwaysAutoResize)) {
		ImGui::Text("%s", imgui_error_string.c_str());
		if (ImGui::Button("OK", ImVec2(120, 0))) {
			ImGui::CloseCurrentPopup();
		}
		ImGui::EndPopup();
	}

	if (accum_reset) {
		reset_accumulation();
	}
<<<<<<< HEAD
	
=======

	if (ImGui::Button("Go to python REPL")) {
		m_want_repl = true;
	}

	if (ImGui::Button("Revert Deform")) {
		m_revert_volume_data = true;
	}

>>>>>>> f86779d0
	ImGui::End();
}

void Testbed::visualize_nerf_cameras(ImDrawList* list, const mat4& world2proj) {
	for (int i = 0; i < m_nerf.training.n_images_for_training; ++i) {
		auto res = m_nerf.training.dataset.metadata[i].resolution;
		float aspect = float(res.x) / float(res.y);
		auto current_xform = get_xform_given_rolling_shutter(m_nerf.training.transforms[i], m_nerf.training.dataset.metadata[i].rolling_shutter, vec2{ 0.5f, 0.5f }, 0.0f);
		visualize_nerf_camera(list, world2proj, m_nerf.training.dataset.xforms[i].start, aspect, 0x40ffff40);
		visualize_nerf_camera(list, world2proj, m_nerf.training.dataset.xforms[i].end, aspect, 0x40ffff40);
		visualize_nerf_camera(list, world2proj, current_xform, aspect, 0x80ffffff);

		// Visualize near distance
		add_debug_line(list, world2proj, current_xform[3], current_xform[3] + current_xform[2] * m_nerf.training.near_distance, 0x20ffffff);
	}

}

void Testbed::draw_visualizations(ImDrawList* list, const mat4x3& camera_matrix) {
	mat4 view2world = camera_matrix;
	mat4 world2view = inverse(view2world);

	auto focal = calc_focal_length(ivec2(1), m_relative_focal_length, m_fov_axis, m_zoom);
	float zscale = 1.0f / focal[m_fov_axis];

	float xyscale = (float)m_window_res[m_fov_axis];
	vec2 screen_center = render_screen_center(m_screen_center);
	mat4 view2proj = transpose(mat4(
		xyscale, 0.0f, (float)m_window_res.x * screen_center.x * zscale, 0.0f,
		0.0f, xyscale, (float)m_window_res.y * screen_center.y * zscale, 0.0f,
		0.0f, 0.0f, 1.0f, 0.0f,
		0.0f, 0.0f, zscale, 0.0f
	));

	mat4 world2proj = view2proj * world2view;
	float aspect = (float)m_window_res.x / (float)m_window_res.y;

	// Visualize NeRF training poses
	if (m_testbed_mode == ETestbedMode::Nerf) {
		if (m_nerf.visualize_cameras) {
			visualize_nerf_cameras(list, world2proj);
		}
	}

	if (m_visualize_unit_cube) {
		visualize_cube(list, world2proj, vec3(0.f), vec3(1.f), mat3(1.0f));
	}

	if (m_edit_render_aabb) {
		if (m_testbed_mode == ETestbedMode::Nerf || m_testbed_mode == ETestbedMode::Volume) {
			visualize_cube(list, world2proj, m_render_aabb.min, m_render_aabb.max, m_render_aabb_to_local);
		}

		ImGuiIO& io = ImGui::GetIO();
		// float flx = focal.x;
		float fly = focal.y;
		float zfar = m_ndc_zfar;
		float znear = m_ndc_znear;
		mat4 view2proj_guizmo = transpose(mat4(
			fly * 2.0f / aspect, 0.0f, 0.0f, 0.0f,
			0.0f, -fly * 2.f, 0.0f, 0.0f,
			0.0f, 0.0f, (zfar + znear) / (zfar - znear), -(2.0f * zfar * znear) / (zfar - znear),
			0.0f, 0.0f, 1.0f, 0.0f
		));

		ImGuizmo::SetRect(0, 0, io.DisplaySize.x, io.DisplaySize.y);

		static mat4 matrix = mat4(1.0f);
		static mat4 world2view_guizmo = mat4(1.0f);

		vec3 cen = transpose(m_render_aabb_to_local) * m_render_aabb.center();
		if (!ImGuizmo::IsUsing()) {
			// The the guizmo is being used, it handles updating its matrix on its own.
			// Outside interference can only lead to trouble.
			auto rot = transpose(m_render_aabb_to_local);
			matrix = mat4(mat4x3(rot[0], rot[1], rot[2], cen));

			// Additionally, the world2view transform must stay fixed, else the guizmo will incorrectly
			// interpret the state from past frames. Special handling is necessary here, because below
			// we emulate world translation and rotation through (inverse) camera movement.
			world2view_guizmo = world2view;
		}

		auto prev_matrix = matrix;

		if (ImGuizmo::Manipulate((const float*)&world2view_guizmo, (const float*)&view2proj_guizmo, m_camera_path.m_gizmo_op, ImGuizmo::LOCAL, (float*)&matrix, NULL, NULL)) {
			auto crop_transform = matrix;
			if (m_edit_world_transform) {
				// We transform the world by transforming the camera in the opposite direction.
				auto rel = prev_matrix * inverse(matrix);
				m_camera = mat3(rel) * m_camera;
				m_camera[3] += rel[3].xyz();

				m_up_dir = mat3(rel) * m_up_dir;
			}
			else {
				m_render_aabb_to_local = transpose(mat3(matrix));
				vec3 new_cen = m_render_aabb_to_local * matrix[3].xyz;
				vec3 old_cen = m_render_aabb.center();
				m_render_aabb.min += new_cen - old_cen;
				m_render_aabb.max += new_cen - old_cen;
			}

			reset_accumulation();
		}
	}

	if (m_camera_path.imgui_viz(list, view2proj, world2proj, world2view, focal, aspect, m_ndc_znear, m_ndc_zfar)) {
		m_pip_render_buffer->reset_accumulation();
	}
}

void glfw_error_callback(int error, const char* description) {
	tlog::error() << "GLFW error #" << error << ": " << description;
}

bool Testbed::keyboard_event() {
	if (ImGui::GetIO().WantCaptureKeyboard) {
		return false;
	}

	if (m_keyboard_event_callback && m_keyboard_event_callback()) {
		return false;
	}

	for (int idx = 0; idx < std::min((int)ERenderMode::NumRenderModes, 10); ++idx) {
		char c[] = { "1234567890" };
		if (ImGui::IsKeyPressed(c[idx])) {
			m_render_mode = (ERenderMode)idx;
			reset_accumulation();
		}
	}

	bool ctrl = ImGui::GetIO().KeyMods & ImGuiKeyModFlags_Ctrl;
	bool shift = ImGui::GetIO().KeyMods & ImGuiKeyModFlags_Shift;

	if (ImGui::IsKeyPressed('Z')) {
		m_camera_path.m_gizmo_op = ImGuizmo::TRANSLATE;
	}

	if (ImGui::IsKeyPressed('X')) {
		m_camera_path.m_gizmo_op = ImGuizmo::ROTATE;
	}

	if (ImGui::IsKeyPressed('E')) {
		set_exposure(m_exposure + (shift ? -0.5f : 0.5f));
		redraw_next_frame();
	}

	if (ImGui::IsKeyPressed('R')) {
		if (shift) {
			reset_camera();
		}
		else {
			if (ctrl) {
				reload_training_data();
				// After reloading the training data, also reset the NN.
				// Presumably, there is no use case where the user would
				// like to hot-reload the same training data set other than
				// to slightly tweak its parameters. And to observe that
				// effect meaningfully, the NN should be trained from scratch.
			}

			reload_network_from_file();
		}
	}

	if (m_training_data_available) {
		
		if (ImGui::IsKeyPressed('G')) {
			m_render_ground_truth = !m_render_ground_truth;
			reset_accumulation();
			if (m_render_ground_truth) {
				m_nerf.training.view = find_best_training_view(m_nerf.training.view);
			}
		}

		if (ImGui::IsKeyPressed('T')) {
			set_train(!m_train);
		}
	}

	if (ImGui::IsKeyPressed('.')) {
		if (m_single_view) {
			if (m_visualized_dimension == network_width(m_visualized_layer) - 1 && m_visualized_layer < network_num_forward_activations() - 1) {
				set_visualized_layer(std::max(0, std::min((int)network_num_forward_activations() - 1, m_visualized_layer + 1)));
				set_visualized_dim(0);
			}
			else {
				set_visualized_dim(std::max(-1, std::min((int)network_width(m_visualized_layer) - 1, m_visualized_dimension + 1)));
			}
		}
		else {
			set_visualized_layer(std::max(0, std::min((int)network_num_forward_activations() - 1, m_visualized_layer + 1)));
		}
	}

	if (ImGui::IsKeyPressed(',')) {
		if (m_single_view) {
			if (m_visualized_dimension == 0 && m_visualized_layer > 0) {
				set_visualized_layer(std::max(0, std::min((int)network_num_forward_activations() - 1, m_visualized_layer - 1)));
				set_visualized_dim(network_width(m_visualized_layer) - 1);
			}
			else {
				set_visualized_dim(std::max(-1, std::min((int)network_width(m_visualized_layer) - 1, m_visualized_dimension - 1)));
			}
		}
		else {
			set_visualized_layer(std::max(0, std::min((int)network_num_forward_activations() - 1, m_visualized_layer - 1)));
		}
	}

	if (ImGui::IsKeyPressed('M')) {
		m_single_view = !m_single_view;
		set_visualized_dim(-1);
		reset_accumulation();
	}


	if (ImGui::IsKeyPressed('N')) {
		m_sdf.analytic_normals = !m_sdf.analytic_normals;
		reset_accumulation();
	}

	if (ImGui::IsKeyPressed('[')) {
		if (shift) {
			first_training_view();
		}
		else {
			previous_training_view();
		}
	}

	if (ImGui::IsKeyPressed(']')) {
		if (shift) {
			last_training_view();
		}
		else {
			next_training_view();
		}
	}

	if (ImGui::IsKeyPressed('=') || ImGui::IsKeyPressed('+')) {
		if (m_fps_camera) {
			m_camera_velocity *= 1.5f;
		}
		else {
			set_scale(m_scale * 1.1f);
		}
	}

	if (ImGui::IsKeyPressed('-') || ImGui::IsKeyPressed('_')) {
		if (m_fps_camera) {
			m_camera_velocity /= 1.5f;
		}
		else {
			set_scale(m_scale / 1.1f);
		}
	}

	// WASD camera movement
	vec3 translate_vec = vec3(0.0f);
	if (ImGui::IsKeyDown('W')) {
		translate_vec.z += 1.0f;
	}

	if (ImGui::IsKeyDown('A')) {
		translate_vec.x += -1.0f;
	}

	if (ImGui::IsKeyDown('S')) {
		translate_vec.z += -1.0f;
	}

	if (ImGui::IsKeyDown('D')) {
		translate_vec.x += 1.0f;
	}

	if (ImGui::IsKeyDown(' ')) {
		translate_vec.y += -1.0f;
	}

	if (ImGui::IsKeyDown('C')) {
		translate_vec.y += 1.0f;
	}

	translate_vec *= m_camera_velocity * m_frame_ms.val() / 1000.0f;
	if (shift) {
		translate_vec *= 5;
	}

	if (translate_vec != vec3(0.0f)) {
		m_fps_camera = true;

		// If VR is active, movement that isn't aligned with the current view
		// direction is _very_ jarring to the user, so make keyboard-based
		// movement aligned with the VR view, even though it is not an intended
		// movement mechanism. (Users should use controllers.)
		translate_camera(translate_vec, m_hmd && m_hmd->is_visible() ? mat3(m_views.front().camera0) : mat3(m_camera));
	}

	return false;
}

void Testbed::mouse_wheel() {
	float delta = ImGui::GetIO().MouseWheel;
	if (delta == 0) {
		return;
	}

	float scale_factor = pow(1.1f, -delta);
	set_scale(m_scale * scale_factor);

	// When in image mode, zoom around the hovered point.
	if (m_testbed_mode == ETestbedMode::Image) {
		ivec2 mouse = { ImGui::GetMousePos().x, ImGui::GetMousePos().y };
		vec3 offset = get_3d_pos_from_pixel(*m_views.front().render_buffer, mouse) - look_at();

		// Don't center around infinitely distant points.
		if (length(offset) < 256.0f) {
			m_camera[3] += offset * (1.0f - scale_factor);
		}
	}

	reset_accumulation(true);
}

mat3 Testbed::rotation_from_angles(const vec2& angles) const {
	vec3 up = m_up_dir;
	vec3 side = m_camera[0];
	return rotmat(angles.x, up) * rotmat(angles.y, side);
}

// ------------------------------------------ UPDATE ------------------------------------------

vec3 Testbed::convert_input_dir_to_world(ivec2 prev_mouse_pos, ivec2 curr_mouse_pos, const mat4x3& camera_matrix)
{
	vec4 camera_dir = vec4(
		(float)(curr_mouse_pos.x - prev_mouse_pos.x),
		(float)(curr_mouse_pos.y - prev_mouse_pos.y),
		0.0f,
		0.0f
	);

	mat4 view2world = inverse((mat4)camera_matrix);
	vec4 world_dir = camera_dir * view2world;

	// Scale vector to appropriate size in world space
	float scale = 0.01f;
	world_dir.x = world_dir.x * scale;
	world_dir.y = world_dir.y * scale;
	world_dir.z = world_dir.z * scale;

	return vec3(world_dir.x, world_dir.y, world_dir.z);
}

// ------------------------------------------ UPDATE ------------------------------------------

void Testbed::mouse_drag() {
	vec2 rel = vec2{ ImGui::GetIO().MouseDelta.x, ImGui::GetIO().MouseDelta.y } / (float)m_window_res[m_fov_axis];
	ivec2 mouse = { ImGui::GetMousePos().x, ImGui::GetMousePos().y };

	vec3 up = m_up_dir;
	vec3 side = m_camera[0];

	bool ctrl = ImGui::GetIO().KeyMods & ImGuiKeyModFlags_Ctrl;
	bool shift = ImGui::GetIO().KeyMods & ImGuiKeyModFlags_Shift;

	// ------------------------------------------ UPDATE ------------------------------------------

	// Left Released
	if (ImGui::GetIO().MouseReleased[0]) {
		m_update_volume_data = true;
	}

	// ------------------------------------------ UPDATE ------------------------------------------

	// Left held
	if (ImGui::GetIO().MouseDown[0]) {
		if (shift) {
			m_autofocus_target = get_3d_pos_from_pixel(*m_views.front().render_buffer, mouse);
			m_autofocus = true;

			reset_accumulation();
		}
		else if (ctrl) {
			float rot_sensitivity = m_fps_camera ? 0.35f : 1.0f;
			mat3 rot = rotation_from_angles(-rel * 2.0f * PI() * rot_sensitivity);

			if (m_fps_camera) {
				rot *= mat3(m_camera);
				m_camera = mat4x3(rot[0], rot[1], rot[2], m_camera[3]);
			}
			else {
				// Turntable
				auto old_look_at = look_at();
				set_look_at({ 0.0f, 0.0f, 0.0f });
				m_camera = rot * m_camera;
				set_look_at(old_look_at);
			}

			reset_accumulation();
		}
		else {
			// Drag to create a new vector space for deformation
			ivec2 clicked_mouse_pos = { ImGui::GetIO().MouseClickedPos[0].x, ImGui::GetIO().MouseClickedPos[0].y };

			m_input_click_pos = get_3d_pos_from_pixel(*m_views.front().render_buffer, clicked_mouse_pos);
			m_input_dir = convert_input_dir_to_world(clicked_mouse_pos, mouse, m_camera);

			reset_accumulation(true);
		}
	}

	// Right held
	if (ImGui::GetIO().MouseDown[1]) {
		//mat3 rot = rotation_from_angles(-rel * 2.0f * PI());
		//if (m_render_mode == ERenderMode::Shade) {
		//	m_sun_dir = transpose(rot) * m_sun_dir;
		//}
		//
		//m_slice_plane_z += -rel.y * m_bounding_radius;

		float rot_sensitivity = m_fps_camera ? 0.35f : 1.0f;
		mat3 rot = rotation_from_angles(-rel * 2.0f * PI() * rot_sensitivity);

		if (m_fps_camera) {
			rot *= mat3(m_camera);
			m_camera = mat4x3(rot[0], rot[1], rot[2], m_camera[3]);
		}
		else {
			// Turntable
			auto old_look_at = look_at();
			set_look_at({ 0.0f, 0.0f, 0.0f });
			m_camera = rot * m_camera;
			set_look_at(old_look_at);
		}

		reset_accumulation();
	}

	// Middle pressed
	if (ImGui::GetIO().MouseClicked[2]) {
		m_drag_depth = get_depth_from_renderbuffer(*m_views.front().render_buffer, vec2(mouse) / vec2(m_window_res));
	}

	// Middle held
	if (ImGui::GetIO().MouseDown[2]) {
		vec3 translation = vec3{ -rel.x, -rel.y, 0.0f } / m_zoom;

		// If we have a valid depth value, scale the scene translation by it such that the
		// hovered point in 3D space stays under the cursor.
		if (m_drag_depth < 256.0f) {
			translation *= m_drag_depth / m_relative_focal_length[m_fov_axis];
		}

		translate_camera(translation, mat3(m_camera));
	}
}

bool Testbed::begin_frame() {
	if (glfwWindowShouldClose(m_glfw_window) || ImGui::IsKeyPressed(GLFW_KEY_ESCAPE) || ImGui::IsKeyPressed(GLFW_KEY_Q)) {
		destroy_window();
		return false;
	}

	{
		auto now = std::chrono::steady_clock::now();
		auto elapsed = now - m_last_frame_time_point;
		m_last_frame_time_point = now;
		m_frame_ms.update(std::chrono::duration<float, std::milli>(elapsed).count());
	}

	glfwPollEvents();
	glfwGetFramebufferSize(m_glfw_window, &m_window_res.x, &m_window_res.y);

	ImGui_ImplOpenGL3_NewFrame();
	ImGui_ImplGlfw_NewFrame();
	ImGui::NewFrame();
	ImGuizmo::BeginFrame();

	return true;
}

void Testbed::handle_user_input() {
	if (ImGui::IsKeyPressed(GLFW_KEY_TAB) || ImGui::IsKeyPressed(GLFW_KEY_GRAVE_ACCENT)) {
		m_imgui.enabled = !m_imgui.enabled;
	}

	// Only respond to mouse inputs when not interacting with ImGui
	if (!ImGui::IsAnyItemActive() && !ImGuizmo::IsUsing() && !ImGui::GetIO().WantCaptureMouse) {
		mouse_wheel();
		mouse_drag();
	}

	if (m_testbed_mode == ETestbedMode::Nerf && m_render_ground_truth ){
		// find nearest training view to current camera, and set it
		int bestimage = find_best_training_view(-1);
		if (bestimage >= 0) {
			m_nerf.training.view = bestimage;
			if (ImGui::GetIO().MouseReleased[0]) {// snap camera to ground truth view on mouse up
				set_camera_to_training_view(m_nerf.training.view);
			}
		}
	}

	keyboard_event();

	if (m_imgui.enabled) {
		imgui();
	}
}

vec3 Testbed::vr_to_world(const vec3& pos) const {
	return mat3(m_camera) * pos * m_scale + m_camera[3];
}

void Testbed::begin_vr_frame_and_handle_vr_input() {
	if (!m_hmd) {
		m_vr_frame_info = nullptr;
		return;
	}

	m_hmd->poll_events();
	if (!m_hmd->must_run_frame_loop()) {
		m_vr_frame_info = nullptr;
		return;
	}

	m_vr_frame_info = m_hmd->begin_frame();

	const auto& views = m_vr_frame_info->views;
	size_t n_views = views.size();
	size_t n_devices = m_devices.size();
	if (n_views > 0) {
		set_n_views(n_views);

		ivec2 total_size = ivec2(0);
		for (size_t i = 0; i < n_views; ++i) {
			ivec2 view_resolution = { views[i].view.subImage.imageRect.extent.width, views[i].view.subImage.imageRect.extent.height };
			total_size += view_resolution;

			m_views[i].full_resolution = view_resolution;

			// Apply the VR pose relative to the world camera transform.
			m_views[i].camera0 = mat3(m_camera) * views[i].pose;
			m_views[i].camera0[3] = vr_to_world(views[i].pose[3]);
			m_views[i].camera1 = m_views[i].camera0;

			m_views[i].visualized_dimension = m_visualized_dimension;

			const auto& xr_fov = views[i].view.fov;

			// Compute the distance on the image plane (1 unit away from the camera) that an angle of the respective FOV spans
			vec2 rel_focal_length_left_down = 0.5f * fov_to_focal_length(ivec2(1), vec2{ 360.0f * xr_fov.angleLeft / PI(), 360.0f * xr_fov.angleDown / PI() });
			vec2 rel_focal_length_right_up = 0.5f * fov_to_focal_length(ivec2(1), vec2{ 360.0f * xr_fov.angleRight / PI(), 360.0f * xr_fov.angleUp / PI() });

			// Compute total distance (for X and Y) that is spanned on the image plane.
			m_views[i].relative_focal_length = rel_focal_length_right_up - rel_focal_length_left_down;

			// Compute fraction of that distance that is spanned by the right-up part and set screen center accordingly.
			vec2 ratio = rel_focal_length_right_up / m_views[i].relative_focal_length;
			m_views[i].screen_center = { 1.0f - ratio.x, ratio.y };

			// Fix up weirdness in the rendering pipeline
			m_views[i].relative_focal_length[(m_fov_axis + 1) % 2] *= (float)view_resolution[(m_fov_axis + 1) % 2] / (float)view_resolution[m_fov_axis];
			m_views[i].render_buffer->set_hidden_area_mask(m_vr_use_hidden_area_mask ? views[i].hidden_area_mask : nullptr);

			// Render each view on a different GPU (if available)
			m_views[i].device = m_use_aux_devices ? &m_devices.at(i % m_devices.size()) : &primary_device();
		}

		// Put all the views next to each other, but at half size
		glfwSetWindowSize(m_glfw_window, total_size.x / 2, (total_size.y / 2) / n_views);

		// VR controller input
		const auto& hands = m_vr_frame_info->hands;
		m_fps_camera = true;

		// TRANSLATE BY STICK (if not pressing the stick)
		if (!hands[0].pressing) {
			vec3 translate_vec = vec3{ hands[0].thumbstick.x, 0.0f, hands[0].thumbstick.y } *m_camera_velocity * m_frame_ms.val() / 1000.0f;
			if (translate_vec != vec3(0.0f)) {
				translate_camera(translate_vec, mat3(m_views.front().camera0), false);
			}
		}

		// TURN BY STICK (if not pressing the stick)
		if (!hands[1].pressing) {
			auto prev_camera = m_camera;

			// Turn around the up vector (equivalent to x-axis mouse drag) with right joystick left/right
			float sensitivity = 0.35f;
			auto rot = rotation_from_angles({ -2.0f * PI() * sensitivity * hands[1].thumbstick.x * m_frame_ms.val() / 1000.0f, 0.0f }) * mat3(m_camera);
			m_camera = mat4x3(rot[0], rot[1], rot[2], m_camera[3]);

			// Translate camera such that center of rotation was about the current view
			m_camera[3] += mat3(prev_camera) * views[0].pose[3] * m_scale - mat3(m_camera) * views[0].pose[3] * m_scale;
		}

		// TRANSLATE, SCALE, AND ROTATE BY GRAB
		{
			bool both_grabbing = hands[0].grabbing && hands[1].grabbing;
			float drag_factor = both_grabbing ? 0.5f : 1.0f;

			if (both_grabbing) {
				drag_factor = 0.5f;

				vec3 prev_diff = hands[0].prev_grab_pos - hands[1].prev_grab_pos;
				vec3 diff = hands[0].grab_pos - hands[1].grab_pos;
				vec3 center = 0.5f * (hands[0].grab_pos + hands[1].grab_pos);

				vec3 center_world = vr_to_world(0.5f * (hands[0].grab_pos + hands[1].grab_pos));

				// Scale around center position of the two dragging hands. Makes the scaling feel similar to phone pinch-to-zoom
				float scale = m_scale * length(prev_diff) / length(diff);
				m_camera[3] = (view_pos() - center_world) * (scale / m_scale) + center_world;
				m_scale = scale;

				// Take rotational component and project it to the nearest rotation about the up vector.
				// We don't want to rotate the scene about any other axis.
				vec3 rot = cross(normalize(prev_diff), normalize(diff));
				float rot_radians = std::asin(dot(m_up_dir, rot));

				auto prev_camera = m_camera;
				auto rotcam = rotmat(rot_radians, m_up_dir) * mat3(m_camera);
				m_camera = mat4x3(rotcam[0], rotcam[1], rotcam[2], m_camera[3]);
				m_camera[3] += mat3(prev_camera) * center * m_scale - mat3(m_camera) * center * m_scale;
			}

			for (const auto& hand : hands) {
				if (hand.grabbing) {
					m_camera[3] -= drag_factor * mat3(m_camera) * hand.drag() * m_scale;
				}
			}
		}

		// ERASE OCCUPANCY WHEN PRESSING STICK/TRACKPAD
		if (m_testbed_mode == ETestbedMode::Nerf) {
			for (const auto& hand : hands) {
				if (hand.pressing) {
					mark_density_grid_in_sphere_empty(vr_to_world(hand.pose[3]), m_scale * 0.05f, m_stream.get());
				}
			}
		}
	}
}

void Testbed::SecondWindow::draw(GLuint texture) {
	if (!window)
		return;
	int display_w, display_h;
	GLFWwindow* old_context = glfwGetCurrentContext();
	glfwMakeContextCurrent(window);
	glfwGetFramebufferSize(window, &display_w, &display_h);
	glViewport(0, 0, display_w, display_h);
	glClearColor(0.0f, 0.0f, 0.0f, 1.0f);
	glClear(GL_COLOR_BUFFER_BIT | GL_DEPTH_BUFFER_BIT);
	glEnable(GL_TEXTURE_2D);
	glBindTexture(GL_TEXTURE_2D, texture);
	glTexParameteri(GL_TEXTURE_2D, GL_TEXTURE_WRAP_S, GL_REPEAT);
	glTexParameteri(GL_TEXTURE_2D, GL_TEXTURE_WRAP_T, GL_REPEAT);
	glTexParameteri(GL_TEXTURE_2D, GL_TEXTURE_MIN_FILTER, GL_LINEAR);
	glTexParameteri(GL_TEXTURE_2D, GL_TEXTURE_MAG_FILTER, GL_LINEAR);
	glBindVertexArray(vao);
	if (program)
		glUseProgram(program);
	glDrawArrays(GL_TRIANGLES, 0, 6);
	glBindVertexArray(0);
	glUseProgram(0);
	glfwSwapBuffers(window);
	glfwMakeContextCurrent(old_context);
}

void Testbed::init_opengl_shaders() {
	static const char* shader_vert = R"(#version 140
		out vec2 UVs;
		void main() {
			UVs = vec2((gl_VertexID << 1) & 2, gl_VertexID & 2);
			gl_Position = vec4(UVs * 2.0 - 1.0, 0.0, 1.0);
		})";

	static const char* shader_frag = R"(#version 140
		in vec2 UVs;
		out vec4 frag_color;
		uniform sampler2D rgba_texture;
		uniform sampler2D depth_texture;

		struct FoveationWarp {
			float al, bl, cl;
			float am, bm;
			float ar, br, cr;
			float switch_left, switch_right;
			float inv_switch_left, inv_switch_right;
		};

		uniform FoveationWarp warp_x;
		uniform FoveationWarp warp_y;

		float unwarp(in FoveationWarp warp, float y) {
			y = clamp(y, 0.0, 1.0);
			if (y < warp.inv_switch_left) {
				return (sqrt(-4.0 * warp.al * warp.cl + 4.0 * warp.al * y + warp.bl * warp.bl) - warp.bl) / (2.0 * warp.al);
			} else if (y > warp.inv_switch_right) {
				return (sqrt(-4.0 * warp.ar * warp.cr + 4.0 * warp.ar * y + warp.br * warp.br) - warp.br) / (2.0 * warp.ar);
			} else {
				return (y - warp.bm) / warp.am;
			}
		}

		vec2 unwarp(in vec2 pos) {
			return vec2(unwarp(warp_x, pos.x), unwarp(warp_y, pos.y));
		}

		void main() {
			vec2 tex_coords = UVs;
			tex_coords.y = 1.0 - tex_coords.y;
			tex_coords = unwarp(tex_coords);
			frag_color = texture(rgba_texture, tex_coords.xy);
			//Uncomment the following line of code to visualize debug the depth buffer for debugging.
			// frag_color = vec4(vec3(texture(depth_texture, tex_coords.xy).r), 1.0);
			gl_FragDepth = texture(depth_texture, tex_coords.xy).r;
		})";

	GLuint vert = glCreateShader(GL_VERTEX_SHADER);
	glShaderSource(vert, 1, &shader_vert, NULL);
	glCompileShader(vert);
	check_shader(vert, "Blit vertex shader", false);

	GLuint frag = glCreateShader(GL_FRAGMENT_SHADER);
	glShaderSource(frag, 1, &shader_frag, NULL);
	glCompileShader(frag);
	check_shader(frag, "Blit fragment shader", false);

	m_blit_program = glCreateProgram();
	glAttachShader(m_blit_program, vert);
	glAttachShader(m_blit_program, frag);
	glLinkProgram(m_blit_program);
	check_shader(m_blit_program, "Blit shader program", true);

	glDeleteShader(vert);
	glDeleteShader(frag);

	glGenVertexArrays(1, &m_blit_vao);
}

void Testbed::blit_texture(const Foveation& foveation, GLint rgba_texture, GLint rgba_filter_mode, GLint depth_texture, GLint framebuffer, const ivec2& offset, const ivec2& resolution) {
	if (m_blit_program == 0) {
		return;
	}

	// Blit image to OpenXR swapchain.
	// Note that the OpenXR swapchain is 8bit while the rendering is in a float texture.
	// As some XR runtimes do not support float swapchains, we can't render into it directly.

	bool tex = glIsEnabled(GL_TEXTURE_2D);
	bool depth = glIsEnabled(GL_DEPTH_TEST);
	bool cull = glIsEnabled(GL_CULL_FACE);

	if (!tex) glEnable(GL_TEXTURE_2D);
	if (!depth) glEnable(GL_DEPTH_TEST);
	if (cull) glDisable(GL_CULL_FACE);

	glDepthFunc(GL_ALWAYS);
	glDepthMask(GL_TRUE);

	glBindVertexArray(m_blit_vao);
	glUseProgram(m_blit_program);
	glUniform1i(glGetUniformLocation(m_blit_program, "rgba_texture"), 0);
	glUniform1i(glGetUniformLocation(m_blit_program, "depth_texture"), 1);

	auto bind_warp = [&](const FoveationPiecewiseQuadratic& warp, const std::string& uniform_name) {
		glUniform1f(glGetUniformLocation(m_blit_program, (uniform_name + ".al").c_str()), warp.al);
		glUniform1f(glGetUniformLocation(m_blit_program, (uniform_name + ".bl").c_str()), warp.bl);
		glUniform1f(glGetUniformLocation(m_blit_program, (uniform_name + ".cl").c_str()), warp.cl);

		glUniform1f(glGetUniformLocation(m_blit_program, (uniform_name + ".am").c_str()), warp.am);
		glUniform1f(glGetUniformLocation(m_blit_program, (uniform_name + ".bm").c_str()), warp.bm);

		glUniform1f(glGetUniformLocation(m_blit_program, (uniform_name + ".ar").c_str()), warp.ar);
		glUniform1f(glGetUniformLocation(m_blit_program, (uniform_name + ".br").c_str()), warp.br);
		glUniform1f(glGetUniformLocation(m_blit_program, (uniform_name + ".cr").c_str()), warp.cr);

		glUniform1f(glGetUniformLocation(m_blit_program, (uniform_name + ".switch_left").c_str()), warp.switch_left);
		glUniform1f(glGetUniformLocation(m_blit_program, (uniform_name + ".switch_right").c_str()), warp.switch_right);

		glUniform1f(glGetUniformLocation(m_blit_program, (uniform_name + ".inv_switch_left").c_str()), warp.inv_switch_left);
		glUniform1f(glGetUniformLocation(m_blit_program, (uniform_name + ".inv_switch_right").c_str()), warp.inv_switch_right);
	};

	bind_warp(foveation.warp_x, "warp_x");
	bind_warp(foveation.warp_y, "warp_y");

	glActiveTexture(GL_TEXTURE1);
	glBindTexture(GL_TEXTURE_2D, depth_texture);
	glTexParameteri(GL_TEXTURE_2D, GL_TEXTURE_WRAP_S, GL_REPEAT);
	glTexParameteri(GL_TEXTURE_2D, GL_TEXTURE_WRAP_T, GL_REPEAT);
	glTexParameteri(GL_TEXTURE_2D, GL_TEXTURE_MIN_FILTER, GL_NEAREST);
	glTexParameteri(GL_TEXTURE_2D, GL_TEXTURE_MAG_FILTER, GL_NEAREST);

	glActiveTexture(GL_TEXTURE0);
	glBindTexture(GL_TEXTURE_2D, rgba_texture);
	glTexParameteri(GL_TEXTURE_2D, GL_TEXTURE_WRAP_S, GL_REPEAT);
	glTexParameteri(GL_TEXTURE_2D, GL_TEXTURE_WRAP_T, GL_REPEAT);
	glTexParameteri(GL_TEXTURE_2D, GL_TEXTURE_MIN_FILTER, rgba_filter_mode);
	glTexParameteri(GL_TEXTURE_2D, GL_TEXTURE_MAG_FILTER, rgba_filter_mode);

	glBindFramebuffer(GL_FRAMEBUFFER, framebuffer);
	glViewport(offset.x, offset.y, resolution.x, resolution.y);

	glDrawArrays(GL_TRIANGLES, 0, 3);

	glBindVertexArray(0);
	glUseProgram(0);

	glDepthFunc(GL_LESS);

	// restore old state
	if (!tex) glDisable(GL_TEXTURE_2D);
	if (!depth) glDisable(GL_DEPTH_TEST);
	if (cull) glEnable(GL_CULL_FACE);
	glBindFramebuffer(GL_FRAMEBUFFER, 0);
}

void Testbed::draw_gui() {
	// Make sure all the cuda code finished its business here
	CUDA_CHECK_THROW(cudaDeviceSynchronize());

	if (!m_rgba_render_textures.empty()) {
		m_second_window.draw((GLuint)m_rgba_render_textures.front()->texture());
	}

	glfwMakeContextCurrent(m_glfw_window);
	int display_w, display_h;
	glfwGetFramebufferSize(m_glfw_window, &display_w, &display_h);
	glViewport(0, 0, display_w, display_h);
	glClearColor(0.f, 0.f, 0.f, 0.f);
	glClear(GL_COLOR_BUFFER_BIT | GL_DEPTH_BUFFER_BIT);

	glEnable(GL_BLEND);
	glBlendEquationSeparate(GL_FUNC_ADD, GL_FUNC_ADD);
	glBlendFuncSeparate(GL_ONE, GL_ONE_MINUS_SRC_ALPHA, GL_ONE, GL_ONE_MINUS_SRC_ALPHA);

	ivec2 extent = ivec2((float)display_w / m_n_views.x, (float)display_h / m_n_views.y);

	int i = 0;
	for (int y = 0; y < m_n_views.y; ++y) {
		for (int x = 0; x < m_n_views.x; ++x) {
			if (i >= m_views.size()) {
				break;
			}

			auto& view = m_views[i];
			ivec2 top_left{ x * extent.x, display_h - (y + 1) * extent.y };
			blit_texture(m_foveated_rendering_visualize ? Foveation{} : view.foveation, m_rgba_render_textures.at(i)->texture(), m_foveated_rendering ? GL_LINEAR : GL_NEAREST, m_depth_render_textures.at(i)->texture(), 0, top_left, extent);

			++i;
		}
	}
	glFinish();
	glViewport(0, 0, display_w, display_h);


	ImDrawList* list = ImGui::GetBackgroundDrawList();
	list->AddCallback(ImDrawCallback_ResetRenderState, nullptr);

	auto draw_mesh = [&]() {
		glClear(GL_DEPTH_BUFFER_BIT);
		ivec2 res(display_w, display_h);
		vec2 focal_length = calc_focal_length(res, m_relative_focal_length, m_fov_axis, m_zoom);
		draw_mesh_gl(m_mesh.verts, m_mesh.vert_normals, m_mesh.vert_colors, m_mesh.indices, res, focal_length, m_smoothed_camera, render_screen_center(m_screen_center), (int)m_mesh_render_mode);
	};

	// Visualizations are only meaningful when rendering a single view
	if (m_views.size() == 1) {
		if (m_mesh.verts.size() != 0 && m_mesh.indices.size() != 0 && m_mesh_render_mode != EMeshRenderMode::Off) {
			list->AddCallback([](const ImDrawList*, const ImDrawCmd* cmd) {
				(*(decltype(draw_mesh)*)cmd->UserCallbackData)();
				}, &draw_mesh);
			list->AddCallback(ImDrawCallback_ResetRenderState, nullptr);
		}

		draw_visualizations(list, m_smoothed_camera);
	}

	if (m_render_ground_truth) {
		list->AddText(ImVec2(4.f, 4.f), 0xffffffff, "Ground Truth");
	}

	ImGui::Render();
	ImGui_ImplOpenGL3_RenderDrawData(ImGui::GetDrawData());

	glfwSwapBuffers(m_glfw_window);

	// Make sure all the OGL code finished its business here.
	// Any code outside of this function needs to be able to freely write to
	// textures without being worried about interfering with rendering.
	glFinish();
}
#endif //NGP_GUI

__global__ void to_8bit_color_kernel(
	ivec2 resolution,
	EColorSpace output_color_space,
	cudaSurfaceObject_t surface,
	uint8_t* result
) {
	uint32_t x = threadIdx.x + blockDim.x * blockIdx.x;
	uint32_t y = threadIdx.y + blockDim.y * blockIdx.y;

	if (x >= resolution.x || y >= resolution.y) {
		return;
	}

	vec4 color;
	surf2Dread((float4*)&color, surface, x * sizeof(float4), y);

	if (output_color_space == EColorSpace::Linear) {
		color.rgb = linear_to_srgb(color.rgb);
	}

	for (uint32_t i = 0; i < 3; ++i) {
		result[(x + resolution.x * y) * 3 + i] = (uint8_t)(tcnn::clamp(color[i], 0.0f, 1.0f) * 255.0f + 0.5f);
	}
}

void Testbed::prepare_next_camera_path_frame() {
	if (!m_camera_path.rendering) {
		return;
	}

	// If we're rendering a video, we'd like to accumulate multiple spp
	// for motion blur. Hence dump the frame once the target spp has been reached
	// and only reset _then_.
	if (m_views.front().render_buffer->spp() == m_camera_path.render_settings.spp) {
		auto tmp_dir = fs::path{ "tmp" };
		if (!tmp_dir.exists()) {
			if (!fs::create_directory(tmp_dir)) {
				m_camera_path.rendering = false;
				tlog::error() << "Failed to create temporary directory 'tmp' to hold rendered images.";
				return;
			}
		}

		ivec2 res = m_views.front().render_buffer->out_resolution();
		const dim3 threads = { 16, 8, 1 };
		const dim3 blocks = { div_round_up((uint32_t)res.x, threads.x), div_round_up((uint32_t)res.y, threads.y), 1 };

		GPUMemory<uint8_t> image_data(compMul(res) * 3);
		to_8bit_color_kernel << <blocks, threads >> > (
			res,
			EColorSpace::SRGB, // the GUI always renders in SRGB
			m_views.front().render_buffer->surface(),
			image_data.data()
			);

		m_render_futures.emplace_back(m_thread_pool.enqueue_task([image_data = std::move(image_data), frame_idx = m_camera_path.render_frame_idx++, res, tmp_dir]{
			std::vector<uint8_t> cpu_image_data(image_data.size());
			CUDA_CHECK_THROW(cudaMemcpy(cpu_image_data.data(), image_data.data(), image_data.bytes(), cudaMemcpyDeviceToHost));
			write_stbi(tmp_dir / fmt::format("{:06d}.jpg", frame_idx), res.x, res.y, 3, cpu_image_data.data(), 100);
			}));

		reset_accumulation(true);

		if (m_camera_path.render_frame_idx == m_camera_path.render_settings.n_frames()) {
			m_camera_path.rendering = false;

			wait_all(m_render_futures);
			m_render_futures.clear();

			tlog::success() << "Finished rendering '.jpg' video frames to '" << tmp_dir << "'. Assembling them into a video next.";

			fs::path ffmpeg = "ffmpeg";

#ifdef _WIN32
			// Under Windows, try automatically downloading FFmpeg binaries if they don't exist
			if (system(fmt::format("where {} >nul 2>nul", ffmpeg.str()).c_str()) != 0) {
				fs::path dir = root_dir();
				if ((dir / "external" / "ffmpeg").exists()) {
					for (const auto& path : fs::directory{ dir / "external" / "ffmpeg" }) {
						ffmpeg = path / "bin" / "ffmpeg.exe";
					}
				}

				if (!ffmpeg.exists()) {
					tlog::info() << "FFmpeg not found. Downloading FFmpeg...";
					do_system((dir / "scripts" / "download_ffmpeg.bat").str());
				}

				for (const auto& path : fs::directory{ dir / "external" / "ffmpeg" }) {
					ffmpeg = path / "bin" / "ffmpeg.exe";
				}

				if (!ffmpeg.exists()) {
					tlog::warning() << "FFmpeg download failed. Trying system-wide FFmpeg.";
				}
			}
#endif

			auto ffmpeg_command = fmt::format(
				"{} -loglevel error -y -framerate {} -i tmp/%06d.jpg -c:v libx264 -preset slow -crf {} -pix_fmt yuv420p \"{}\"",
				ffmpeg.str(),
				m_camera_path.render_settings.fps,
				// Quality goes from 0 to 10. This conversion to CRF means a quality of 10
				// is a CRF of 17 and a quality of 0 a CRF of 27, which covers the "sane"
				// range of x264 quality settings according to the FFmpeg docs:
				// https://trac.ffmpeg.org/wiki/Encode/H.264
				27 - m_camera_path.render_settings.quality,
				m_camera_path.render_settings.filename
			);
			int ffmpeg_result = do_system(ffmpeg_command);
			if (ffmpeg_result == 0) {
				tlog::success() << "Saved video '" << m_camera_path.render_settings.filename << "'";
			}
			else if (ffmpeg_result == -1) {
				tlog::error() << "Video could not be assembled: FFmpeg not found.";
			}
			else {
				tlog::error() << "Video could not be assembled: FFmpeg failed";
			}

			clear_tmp_dir();
		}
	}

	const auto& rs = m_camera_path.render_settings;
	m_camera_path.play_time = (float)((double)m_camera_path.render_frame_idx / (double)rs.n_frames());

	if (m_views.front().render_buffer->spp() == 0) {
		set_camera_from_time(m_camera_path.play_time);
		apply_camera_smoothing(rs.frame_milliseconds());

		auto smoothed_camera_backup = m_smoothed_camera;

		// Compute the camera for the next frame in order to be able to compute motion blur
		// between it and the current one.
		set_camera_from_time(m_camera_path.play_time + 1.0f / rs.n_frames());
		apply_camera_smoothing(rs.frame_milliseconds());

		m_camera_path.render_frame_end_camera = m_smoothed_camera;

		// Revert camera such that the next frame will be computed correctly
		// (Start camera of next frame should be the same as end camera of this frame)
		set_camera_from_time(m_camera_path.play_time);
		m_smoothed_camera = smoothed_camera_backup;
	}
}

void Testbed::train_and_render(bool skip_rendering) {
	if (m_train) {
		train(m_training_batch_size);
	}

	// If we don't have a trainer, as can happen when having loaded training data or changed modes without having
	// explicitly loaded a new neural network.
	if (m_testbed_mode != ETestbedMode::None && !m_network) {
		reload_network_from_file();
		if (!m_network) {
			throw std::runtime_error{ "Unable to reload neural network." };
		}
	}

	if (m_mesh.optimize_mesh) {
		optimise_mesh_step(1);
	}

	// Don't do any smoothing here if a camera path is being rendered. It'll take care
	// of the smoothing on its own.
	float frame_ms = m_camera_path.rendering ? 0.0f : m_frame_ms.val();
	apply_camera_smoothing(frame_ms);

	if (!m_render_window || !m_render || skip_rendering) {
		return;
	}

	auto start = std::chrono::steady_clock::now();
	ScopeGuard timing_guard{ [&]() {
		m_render_ms.update(std::chrono::duration<float, std::milli>(std::chrono::steady_clock::now() - start).count());
	} };

	if (norm(m_smoothed_camera - m_camera) < 0.001f) {
		m_smoothed_camera = m_camera;
	}
	else if (!m_camera_path.rendering) {
		reset_accumulation(true);
	}

	if (m_autofocus) {
		autofocus();
	}

#ifdef NGP_GUI
	if (m_hmd && m_hmd->is_visible()) {
		for (auto& view : m_views) {
			view.visualized_dimension = m_visualized_dimension;
		}

		m_n_views = { m_views.size(), 1 };

		m_nerf.render_with_lens_distortion = false;
		reset_accumulation(true);
	}
	else if (m_single_view) {
		set_n_views(1);
		m_n_views = { 1, 1 };

		auto& view = m_views.front();

		view.full_resolution = m_window_res;

		view.camera0 = m_smoothed_camera;

		// Motion blur over the fraction of time that the shutter is open. Interpolate in log-space to preserve rotations.
		view.camera1 = m_camera_path.rendering ? camera_log_lerp(m_smoothed_camera, m_camera_path.render_frame_end_camera, m_camera_path.render_settings.shutter_fraction) : view.camera0;

		view.visualized_dimension = m_visualized_dimension;
		view.relative_focal_length = m_relative_focal_length;
		view.screen_center = m_screen_center;
		view.render_buffer->set_hidden_area_mask(nullptr);
		view.foveation = {};
		view.device = &primary_device();
	}
	else {
		int n_views = n_dimensions_to_visualize() + 1;

		float d = std::sqrt((float)m_window_res.x * (float)m_window_res.y / (float)n_views);

		int nx = (int)std::ceil((float)m_window_res.x / d);
		int ny = (int)std::ceil((float)n_views / (float)nx);

		m_n_views = { nx, ny };
		ivec2 view_size = { m_window_res.x / nx, m_window_res.y / ny };

		set_n_views(n_views);

		int i = 0;
		for (int y = 0; y < ny; ++y) {
			for (int x = 0; x < nx; ++x) {
				if (i >= n_views) {
					break;
				}

				m_views[i].full_resolution = view_size;

				m_views[i].camera0 = m_views[i].camera1 = m_smoothed_camera;
				m_views[i].visualized_dimension = i - 1;
				m_views[i].relative_focal_length = m_relative_focal_length;
				m_views[i].screen_center = m_screen_center;
				m_views[i].render_buffer->set_hidden_area_mask(nullptr);
				m_views[i].foveation = {};
				m_views[i].device = &primary_device();
				++i;
			}
		}
	}

	if (m_dlss) {
		m_aperture_size = 0.0f;
		if (!supports_dlss(m_nerf.render_lens.mode)) {
			m_nerf.render_with_lens_distortion = false;
		}
	}

	// Update dynamic res and DLSS
	{
		// Don't count the time being spent allocating buffers and resetting DLSS as part of the frame time.
		// Otherwise the dynamic resolution calculations for following frames will be thrown out of whack
		// and may even start oscillating.
		auto skip_start = std::chrono::steady_clock::now();
		ScopeGuard skip_timing_guard{ [&]() {
			start += std::chrono::steady_clock::now() - skip_start;
		} };

		size_t n_pixels = 0, n_pixels_full_res = 0;
		for (const auto& view : m_views) {
			n_pixels += compMul(view.render_buffer->in_resolution());
			n_pixels_full_res += compMul(view.full_resolution);
		}

		float pixel_ratio = (n_pixels == 0 || (m_train && m_training_step == 0)) ? (1.0f / 256.0f) : ((float)n_pixels / (float)n_pixels_full_res);

		float last_factor = std::sqrt(pixel_ratio);
		float factor = std::sqrt(pixel_ratio / m_render_ms.val() * 1000.0f / m_dynamic_res_target_fps);
		if (!m_dynamic_res) {
			factor = 8.f / (float)m_fixed_res_factor;
		}

		factor = tcnn::clamp(factor, 1.0f / 16.0f, 1.0f);

		for (auto&& view : m_views) {
			if (m_dlss) {
				view.render_buffer->enable_dlss(*m_dlss_provider, view.full_resolution);
			}
			else {
				view.render_buffer->disable_dlss();
			}

			ivec2 render_res = view.render_buffer->in_resolution();
			ivec2 new_render_res = clamp(ivec2(vec2(view.full_resolution) * factor), view.full_resolution / 16, view.full_resolution);

			if (m_camera_path.rendering) {
				new_render_res = m_camera_path.render_settings.resolution;
			}

			float ratio = std::sqrt((float)compMul(render_res) / (float)compMul(new_render_res));
			if (ratio > 1.2f || ratio < 0.8f || factor == 1.0f || !m_dynamic_res || m_camera_path.rendering) {
				render_res = new_render_res;
			}

			if (view.render_buffer->dlss()) {
				render_res = view.render_buffer->dlss()->clamp_resolution(render_res);
				view.render_buffer->dlss()->update_feature(render_res, view.render_buffer->dlss()->is_hdr(), view.render_buffer->dlss()->sharpen());
			}

			view.render_buffer->resize(render_res);

			if (m_foveated_rendering) {
				if (m_dynamic_foveated_rendering) {
					vec2 resolution_scale = vec2(render_res) / vec2(view.full_resolution);

					// Only start foveation when DLSS if off or if DLSS is asked to do more than 1.5x upscaling.
					// The reason for the 1.5x threshold is that DLSS can do up to 3x upscaling, at which point a foveation
					// factor of 2x = 3.0x/1.5x corresponds exactly to bilinear super sampling, which is helpful in
					// suppressing DLSS's artifacts.
					float foveation_begin_factor = m_dlss ? 1.5f : 1.0f;

					resolution_scale = clamp(resolution_scale * foveation_begin_factor, vec2(1.0f / m_foveated_rendering_max_scaling), vec2(1.0f));
					view.foveation = { resolution_scale, vec2(1.0f) - view.screen_center, vec2(m_foveated_rendering_full_res_diameter * 0.5f) };

					m_foveated_rendering_scaling = 2.0f / compAdd(resolution_scale);
				}
				else {
					view.foveation = { vec2(1.0f / m_foveated_rendering_scaling), vec2(1.0f) - view.screen_center, vec2(m_foveated_rendering_full_res_diameter * 0.5f) };
				}
			}
			else {
				view.foveation = {};
			}
		}
	}

	// Make sure all in-use auxiliary GPUs have the latest model and bitfield
	std::unordered_set<CudaDevice*> devices_in_use;
	for (auto& view : m_views) {
		if (!view.device || devices_in_use.count(view.device) != 0) {
			continue;
		}

		devices_in_use.insert(view.device);
		sync_device(*view.render_buffer, *view.device);
	}

	{
		SyncedMultiStream synced_streams{ m_stream.get(), m_views.size() };

		std::vector<std::future<void>> futures(m_views.size());
		for (size_t i = 0; i < m_views.size(); ++i) {
			auto& view = m_views[i];
			futures[i] = view.device->enqueue_task([this, &view, stream = synced_streams.get(i)]() {
				auto device_guard = use_device(stream, *view.render_buffer, *view.device);
				render_frame_main(*view.device, view.camera0, view.camera1, view.screen_center, view.relative_focal_length, { 0.0f, 0.0f, 0.0f, 1.0f }, view.foveation, view.visualized_dimension);
			});
		}

		for (size_t i = 0; i < m_views.size(); ++i) {
			auto& view = m_views[i];

			if (futures[i].valid()) {
				futures[i].get();
			}

			render_frame_epilogue(synced_streams.get(i), view.camera0, view.prev_camera, view.screen_center, view.relative_focal_length, view.foveation, view.prev_foveation, *view.render_buffer, true);
			view.prev_camera = view.camera0;
			view.prev_foveation = view.foveation;
		}
	}

	for (size_t i = 0; i < m_views.size(); ++i) {
		m_rgba_render_textures.at(i)->blit_from_cuda_mapping();
		m_depth_render_textures.at(i)->blit_from_cuda_mapping();
	}

	if (m_picture_in_picture_res > 0) {
		ivec2 res(m_picture_in_picture_res, m_picture_in_picture_res * 9 / 16);
		m_pip_render_buffer->resize(res);
		if (m_pip_render_buffer->spp() < 8) {
			// a bit gross, but let's copy the keyframe's state into the global state in order to not have to plumb through the fov etc to render_frame.
			CameraKeyframe backup = copy_camera_to_keyframe();
			CameraKeyframe pip_kf = m_camera_path.eval_camera_path(m_camera_path.play_time);
			set_camera_from_keyframe(pip_kf);
			render_frame(m_stream.get(), pip_kf.m(), pip_kf.m(), pip_kf.m(), m_screen_center, m_relative_focal_length, vec4(0.0f), {}, {}, m_visualized_dimension, *m_pip_render_buffer);
			set_camera_from_keyframe(backup);

			m_pip_render_texture->blit_from_cuda_mapping();
		}
	}
#endif

	CUDA_CHECK_THROW(cudaStreamSynchronize(m_stream.get()));
}


#ifdef NGP_GUI
void Testbed::create_second_window() {
	if (m_second_window.window) {
		return;
	}
	bool frameless = false;
	glfwWindowHint(GLFW_OPENGL_FORWARD_COMPAT, GL_TRUE);
	glfwWindowHint(GLFW_RESIZABLE, !frameless);
	glfwWindowHint(GLFW_OPENGL_PROFILE, GLFW_OPENGL_CORE_PROFILE);
	glfwWindowHint(GLFW_CENTER_CURSOR, false);
	glfwWindowHint(GLFW_DECORATED, !frameless);
	glfwWindowHint(GLFW_SCALE_TO_MONITOR, frameless);
	glfwWindowHint(GLFW_TRANSPARENT_FRAMEBUFFER, true);
	// get the window size / coordinates
	int win_w = 0, win_h = 0, win_x = 0, win_y = 0;
	GLuint ps = 0, vs = 0;
	{
		win_w = 1920;
		win_h = 1080;
		win_x = 0x40000000;
		win_y = 0x40000000;
		static const char* copy_shader_vert = "\
			in vec2 vertPos_data;\n\
			out vec2 texCoords;\n\
			void main(){\n\
				gl_Position = vec4(vertPos_data.xy, 0.0, 1.0);\n\
				texCoords = (vertPos_data.xy + 1.0) * 0.5; texCoords.y=1.0-texCoords.y;\n\
			}";
		static const char* copy_shader_frag = "\
			in vec2 texCoords;\n\
			out vec4 fragColor;\n\
			uniform sampler2D screenTex;\n\
			void main(){\n\
				fragColor = texture(screenTex, texCoords.xy);\n\
			}";
		vs = compile_shader(false, copy_shader_vert);
		ps = compile_shader(true, copy_shader_frag);
	}
	m_second_window.window = glfwCreateWindow(win_w, win_h, "Fullscreen Output", NULL, m_glfw_window);
	if (win_x != 0x40000000) glfwSetWindowPos(m_second_window.window, win_x, win_y);
	glfwMakeContextCurrent(m_second_window.window);
	m_second_window.program = glCreateProgram();
	glAttachShader(m_second_window.program, vs);
	glAttachShader(m_second_window.program, ps);
	glLinkProgram(m_second_window.program);
	if (!check_shader(m_second_window.program, "shader program", true)) {
		glDeleteProgram(m_second_window.program);
		m_second_window.program = 0;
	}
	// vbo and vao
	glGenVertexArrays(1, &m_second_window.vao);
	glGenBuffers(1, &m_second_window.vbo);
	glBindVertexArray(m_second_window.vao);
	const float fsquadVerts[] = {
		-1.0f, -1.0f,
		-1.0f, 1.0f,
		1.0f, 1.0f,
		1.0f, 1.0f,
		1.0f, -1.0f,
		-1.0f, -1.0f
	};
	glBindBuffer(GL_ARRAY_BUFFER, m_second_window.vbo);
	glBufferData(GL_ARRAY_BUFFER, sizeof(fsquadVerts), fsquadVerts, GL_STATIC_DRAW);
	glVertexAttribPointer(0, 2, GL_FLOAT, GL_FALSE, 2 * sizeof(float), (void*)0);
	glEnableVertexAttribArray(0);
	glBindBuffer(GL_ARRAY_BUFFER, 0);
	glBindVertexArray(0);
}

void Testbed::set_n_views(size_t n_views) {
	while (m_views.size() > n_views) {
		m_views.pop_back();
	}

	m_rgba_render_textures.resize(n_views);
	m_depth_render_textures.resize(n_views);
	while (m_views.size() < n_views) {
		size_t idx = m_views.size();
		m_rgba_render_textures[idx] = std::make_shared<GLTexture>();
		m_depth_render_textures[idx] = std::make_shared<GLTexture>();
		m_views.emplace_back(View{ std::make_shared<CudaRenderBuffer>(m_rgba_render_textures[idx], m_depth_render_textures[idx]) });
	}
};
#endif //NGP_GUI

void Testbed::init_window(int resw, int resh, bool hidden, bool second_window) {
#ifndef NGP_GUI
	throw std::runtime_error{ "init_window failed: NGP was built without GUI support" };
#else
	m_window_res = { resw, resh };

	glfwSetErrorCallback(glfw_error_callback);
	if (!glfwInit()) {
		throw std::runtime_error{ "GLFW could not be initialized." };
	}

#ifdef NGP_VULKAN
	// Only try to initialize DLSS (Vulkan+NGX) if the
	// GPU is sufficiently new. Older GPUs don't support
	// DLSS, so it is preferable to not make a futile
	// attempt and emit a warning that confuses users.
	if (primary_device().compute_capability() >= 70) {
		try {
			m_dlss_provider = init_vulkan_and_ngx();
			if (m_testbed_mode == ETestbedMode::Nerf && m_aperture_size == 0.0f) {
				m_dlss = true;
			}
		}
		catch (const std::runtime_error& e) {
			tlog::warning() << "Could not initialize Vulkan and NGX. DLSS not supported. (" << e.what() << ")";
		}
	}
#endif

	glfwWindowHint(GLFW_VISIBLE, hidden ? GLFW_FALSE : GLFW_TRUE);
	std::string title = "Instant Neural Graphics Primitives";
	m_glfw_window = glfwCreateWindow(m_window_res.x, m_window_res.y, title.c_str(), NULL, NULL);
	if (m_glfw_window == NULL) {
		throw std::runtime_error{ "GLFW window could not be created." };
	}
	glfwMakeContextCurrent(m_glfw_window);
#ifdef _WIN32
	if (gl3wInit()) {
		throw std::runtime_error{ "GL3W could not be initialized." };
	}
#else
	glewExperimental = 1;
	if (glewInit()) {
		throw std::runtime_error{ "GLEW could not be initialized." };
	}
#endif
	glfwSwapInterval(0); // Disable vsync

	GLint gl_version_minor, gl_version_major;
	glGetIntegerv(GL_MINOR_VERSION, &gl_version_minor);
	glGetIntegerv(GL_MAJOR_VERSION, &gl_version_major);

	if (gl_version_major < 3 || (gl_version_major == 3 && gl_version_minor < 1)) {
		throw std::runtime_error{ fmt::format("Unsupported OpenGL version {}.{}. instant-ngp requires at least OpenGL 3.1", gl_version_major, gl_version_minor) };
	}

	tlog::success() << "Initialized OpenGL version " << glGetString(GL_VERSION);

	glfwSetWindowUserPointer(m_glfw_window, this);
	glfwSetDropCallback(m_glfw_window, [](GLFWwindow* window, int count, const char** paths) {
		Testbed* testbed = (Testbed*)glfwGetWindowUserPointer(window);
		if (!testbed) {
			return;
		}

		testbed->redraw_gui_next_frame();
		for (int i = 0; i < count; i++) {
			testbed->load_file(paths[i]);
		}
		});

	glfwSetKeyCallback(m_glfw_window, [](GLFWwindow* window, int key, int scancode, int action, int mods) {
		Testbed* testbed = (Testbed*)glfwGetWindowUserPointer(window);
		if (testbed) {
			testbed->redraw_gui_next_frame();
		}
		});

	glfwSetCursorPosCallback(m_glfw_window, [](GLFWwindow* window, double xpos, double ypos) {
		Testbed* testbed = (Testbed*)glfwGetWindowUserPointer(window);
		if (testbed) {
			testbed->redraw_gui_next_frame();
		}
		});

	glfwSetMouseButtonCallback(m_glfw_window, [](GLFWwindow* window, int button, int action, int mods) {
		Testbed* testbed = (Testbed*)glfwGetWindowUserPointer(window);
		if (testbed) {
			testbed->redraw_gui_next_frame();
		}
		});

	glfwSetScrollCallback(m_glfw_window, [](GLFWwindow* window, double xoffset, double yoffset) {
		Testbed* testbed = (Testbed*)glfwGetWindowUserPointer(window);
		if (testbed) {
			testbed->redraw_gui_next_frame();
		}
		});

	glfwSetWindowSizeCallback(m_glfw_window, [](GLFWwindow* window, int width, int height) {
		Testbed* testbed = (Testbed*)glfwGetWindowUserPointer(window);
		if (testbed) {
			testbed->redraw_next_frame();
		}
		});

	glfwSetFramebufferSizeCallback(m_glfw_window, [](GLFWwindow* window, int width, int height) {
		Testbed* testbed = (Testbed*)glfwGetWindowUserPointer(window);
		if (testbed) {
			testbed->redraw_next_frame();
		}
		});

	float xscale, yscale;
	glfwGetWindowContentScale(m_glfw_window, &xscale, &yscale);

	// IMGUI init
	IMGUI_CHECKVERSION();
	ImGui::CreateContext();
	ImGuiIO& io = ImGui::GetIO(); (void)io;

	// By default, imgui places its configuration (state of the GUI -- size of windows,
	// which regions are expanded, etc.) in ./imgui.ini relative to the working directory.
	// Instead, we would like to place imgui.ini in the directory that instant-ngp project
	// resides in.
	static std::string ini_filename;
	ini_filename = (root_dir() / "imgui.ini").str();
	io.IniFilename = ini_filename.c_str();

	// New ImGui event handling seems to make camera controls laggy if input trickling is true.
	// So disable input trickling.
	io.ConfigInputTrickleEventQueue = false;
	ImGui::StyleColorsDark();
	ImGui_ImplGlfw_InitForOpenGL(m_glfw_window, true);
	ImGui_ImplOpenGL3_Init("#version 140");

	ImGui::GetStyle().ScaleAllSizes(xscale);
	ImFontConfig font_cfg;
	font_cfg.SizePixels = 13.0f * xscale;
	io.Fonts->AddFontDefault(&font_cfg);

	init_opengl_shaders();

	// Make sure there's at least one usable render texture
	m_rgba_render_textures = { std::make_shared<GLTexture>() };
	m_depth_render_textures = { std::make_shared<GLTexture>() };

	m_views.clear();
	m_views.emplace_back(View{ std::make_shared<CudaRenderBuffer>(m_rgba_render_textures.front(), m_depth_render_textures.front()) });
	m_views.front().full_resolution = m_window_res;
	m_views.front().render_buffer->resize(m_views.front().full_resolution);

	m_pip_render_texture = std::make_shared<GLTexture>();
	m_pip_render_buffer = std::make_unique<CudaRenderBuffer>(m_pip_render_texture);

	m_render_window = true;

	if (m_second_window.window == nullptr && second_window) {
		create_second_window();
	}
#endif // NGP_GUI
}

void Testbed::destroy_window() {
#ifndef NGP_GUI
	throw std::runtime_error{ "destroy_window failed: NGP was built without GUI support" };
#else
	if (!m_render_window) {
		throw std::runtime_error{ "Window must be initialized to be destroyed." };
	}

	m_hmd.reset();

	m_views.clear();
	m_rgba_render_textures.clear();
	m_depth_render_textures.clear();

	m_pip_render_buffer.reset();
	m_pip_render_texture.reset();

	m_dlss = false;
	m_dlss_provider.reset();

	ImGui_ImplOpenGL3_Shutdown();
	ImGui_ImplGlfw_Shutdown();
	ImGui::DestroyContext();
	glfwDestroyWindow(m_glfw_window);
	glfwTerminate();

	m_blit_program = 0;
	m_blit_vao = 0;

	m_glfw_window = nullptr;
	m_render_window = false;
#endif //NGP_GUI
}

void Testbed::init_vr() {
#ifndef NGP_GUI
	throw std::runtime_error{ "init_vr failed: NGP was built without GUI support" };
#else
	try {
		if (!m_glfw_window) {
			throw std::runtime_error{ "`init_window` must be called before `init_vr`" };
		}

#if defined(XR_USE_PLATFORM_WIN32)
		m_hmd = std::make_unique<OpenXRHMD>(wglGetCurrentDC(), glfwGetWGLContext(m_glfw_window));
#elif defined(XR_USE_PLATFORM_XLIB)
		Display* xDisplay = glfwGetX11Display();
		GLXContext glxContext = glfwGetGLXContext(m_glfw_window);

		int glxFBConfigXID = 0;
		glXQueryContext(xDisplay, glxContext, GLX_FBCONFIG_ID, &glxFBConfigXID);
		int attributes[3] = { GLX_FBCONFIG_ID, glxFBConfigXID, 0 };
		int nelements = 1;
		GLXFBConfig* pglxFBConfig = glXChooseFBConfig(xDisplay, 0, attributes, &nelements);
		if (nelements != 1 || !pglxFBConfig) {
			throw std::runtime_error{ "init_vr(): Couldn't obtain GLXFBConfig" };
		}

		GLXFBConfig glxFBConfig = *pglxFBConfig;

		XVisualInfo* visualInfo = glXGetVisualFromFBConfig(xDisplay, glxFBConfig);
		if (!visualInfo) {
			throw std::runtime_error{ "init_vr(): Couldn't obtain XVisualInfo" };
		}

		m_hmd = std::make_unique<OpenXRHMD>(xDisplay, visualInfo->visualid, glxFBConfig, glXGetCurrentDrawable(), glxContext);
#elif defined(XR_USE_PLATFORM_WAYLAND)
		m_hmd = std::make_unique<OpenXRHMD>(glfwGetWaylandDisplay());
#endif

		// Enable aggressive optimizations to make the VR experience smooth.
		update_vr_performance_settings();

		// If multiple GPUs are available, shoot for 60 fps in VR.
		// Otherwise, it wouldn't be realistic to expect more than 30.
		m_dynamic_res_target_fps = m_devices.size() > 1 ? 60 : 30;
		m_background_color = { 0.0f, 0.0f, 0.0f, 0.0f };
	}
	catch (const std::runtime_error& e) {
		if (std::string{ e.what() }.find("XR_ERROR_FORM_FACTOR_UNAVAILABLE") != std::string::npos) {
			throw std::runtime_error{ "Could not initialize VR. Ensure that SteamVR, OculusVR, or any other OpenXR-compatible runtime is running. Also set it as the active OpenXR runtime." };
		}
		else {
			throw std::runtime_error{ fmt::format("Could not initialize VR: {}", e.what()) };
		}
	}
#endif //NGP_GUI
}

void Testbed::update_vr_performance_settings() {
#ifdef NGP_GUI
	if (m_hmd) {
		auto blend_mode = m_hmd->environment_blend_mode();

		// DLSS is instrumental in getting VR to look good. Enable if possible.
		// If the environment is blended in (such as in XR/AR applications),
		// DLSS causes jittering at object sillhouettes (doesn't deal well with alpha),
		// and hence stays disabled.
		m_dlss = (blend_mode == EEnvironmentBlendMode::Opaque) && m_dlss_provider;

		// Foveated rendering is similarly vital in getting high performance without losing
		// resolution in the middle of the view.
		m_foveated_rendering = true;

		// Large minimum transmittance results in another 20-30% performance increase
		// at the detriment of some transparent edges. Not super noticeable, though.
		m_nerf.render_min_transmittance = 0.2f;

		// Many VR runtimes perform optical flow for automatic reprojection / motion smoothing.
		// This breaks down for solid-color background, sometimes leading to artifacts. Hence:
		// set background color to transparent and, in spherical_checkerboard_kernel(...),
		// blend a checkerboard. If the user desires a solid background nonetheless, they can
		// set the background color to have an alpha value of 1.0 manually via the GUI or via Python.
		m_render_transparency_as_checkerboard = (blend_mode == EEnvironmentBlendMode::Opaque);
	}
	else {
		m_dlss = (m_testbed_mode == ETestbedMode::Nerf) && m_dlss_provider;
		m_foveated_rendering = false;
		m_nerf.render_min_transmittance = 0.01f;
		m_render_transparency_as_checkerboard = false;
	}
#endif //NGP_GUI
}

bool Testbed::frame() {
#ifdef NGP_GUI
	if (m_render_window) {
		if (!begin_frame()) {
			return false;
		}

		handle_user_input();
		begin_vr_frame_and_handle_vr_input();
	}
#endif

	// Render against the trained neural network. If we're training and already close to convergence,
	// we can skip rendering if the scene camera doesn't change
	uint32_t n_to_skip = m_train ? tcnn::clamp(m_training_step / 16u, 15u, 255u) : 0;
	if (m_render_skip_due_to_lack_of_camera_movement_counter > n_to_skip) {
		m_render_skip_due_to_lack_of_camera_movement_counter = 0;
	}
	bool skip_rendering = m_render_skip_due_to_lack_of_camera_movement_counter++ != 0;

	if (!m_dlss && m_max_spp > 0 && !m_views.empty() && m_views.front().render_buffer->spp() >= m_max_spp) {
		skip_rendering = true;
		if (!m_train) {
			std::this_thread::sleep_for(1ms);
		}
	}

	if (m_camera_path.rendering) {
		prepare_next_camera_path_frame();
		skip_rendering = false;
	}

#ifdef NGP_GUI
	if (m_hmd && m_hmd->is_visible()) {
		skip_rendering = false;
	}
#endif

	if (!skip_rendering || (std::chrono::steady_clock::now() - m_last_gui_draw_time_point) > 25ms) {
		redraw_gui_next_frame();
	}

	try {
		while (true) {
			(*m_task_queue.tryPop())();
		}
	}
	catch (SharedQueueEmptyException&) {}


	train_and_render(skip_rendering);

#ifdef NGP_GUI
	if (m_render_window) {
		if (m_gui_redraw) {
			draw_gui();
			m_gui_redraw = false;

			m_last_gui_draw_time_point = std::chrono::steady_clock::now();
		}

		ImGui::EndFrame();
	}

	if (m_hmd && m_vr_frame_info) {
		// If HMD is visible to the user, splat rendered images to the HMD
		if (m_hmd->is_visible()) {
			size_t n_views = std::min(m_views.size(), m_vr_frame_info->views.size());

			// Blit textures to the OpenXR-owned framebuffers (each corresponding to one eye)
			for (size_t i = 0; i < n_views; ++i) {
				const auto& vr_view = m_vr_frame_info->views.at(i);

				ivec2 resolution = {
					vr_view.view.subImage.imageRect.extent.width,
					vr_view.view.subImage.imageRect.extent.height,
				};

				blit_texture(m_views.at(i).foveation, m_rgba_render_textures.at(i)->texture(), GL_LINEAR, m_depth_render_textures.at(i)->texture(), vr_view.framebuffer, ivec2(0), resolution);
			}

			glFinish();
		}

		// Far and near planes are intentionally reversed, because we map depth inversely
		// to z. I.e. a window-space depth of 1 refers to the near plane and a depth of 0
		// to the far plane. This results in much better numeric precision.
		m_hmd->end_frame(m_vr_frame_info, m_ndc_zfar / m_scale, m_ndc_znear / m_scale, m_vr_use_depth_reproject);
	}
#endif

	return true;
}

fs::path Testbed::training_data_path() const {
	return m_data_path.with_extension("training");
}

void Testbed::apply_camera_smoothing(float elapsed_ms) {
	if (m_camera_smoothing) {
		float decay = std::pow(0.02f, elapsed_ms / 1000.0f);
		m_smoothed_camera = camera_log_lerp(m_smoothed_camera, m_camera, 1.0f - decay);
	}
	else {
		m_smoothed_camera = m_camera;
	}
}

CameraKeyframe Testbed::copy_camera_to_keyframe() const {
	return CameraKeyframe(m_camera, m_slice_plane_z, m_scale, fov(), m_aperture_size, m_nerf.glow_mode, m_nerf.glow_y_cutoff);
}

void Testbed::set_camera_from_keyframe(const CameraKeyframe& k) {
	m_camera = k.m();
	m_slice_plane_z = k.slice;
	m_scale = k.scale;
	set_fov(k.fov);
	m_aperture_size = k.aperture_size;
	m_nerf.glow_mode = k.glow_mode;
	m_nerf.glow_y_cutoff = k.glow_y_cutoff;
}

void Testbed::set_camera_from_time(float t) {
	if (m_camera_path.keyframes.empty()) {
		return;
	}

	set_camera_from_keyframe(m_camera_path.eval_camera_path(t));
}

void Testbed::update_loss_graph() {
	m_loss_graph[m_loss_graph_samples++ % m_loss_graph.size()] = std::log(m_loss_scalar.val());
}

uint32_t Testbed::n_dimensions_to_visualize() const {
	return m_network ? m_network->width(m_visualized_layer) : 0;
}

float Testbed::fov() const {
	return focal_length_to_fov(1.0f, m_relative_focal_length[m_fov_axis]);
}

void Testbed::set_fov(float val) {
	m_relative_focal_length = vec2(fov_to_focal_length(1, val));
}

vec2 Testbed::fov_xy() const {
	return focal_length_to_fov(ivec2(1), m_relative_focal_length);
}

void Testbed::set_fov_xy(const vec2& val) {
	m_relative_focal_length = fov_to_focal_length(ivec2(1), val);
}

size_t Testbed::n_params() {
	return m_network ? m_network->n_params() : 0;
}

size_t Testbed::n_encoding_params() {
	return n_params() - first_encoder_param();
}

size_t Testbed::first_encoder_param() {
	if (!m_network) {
		return 0;
	}

	auto layer_sizes = m_network->layer_sizes();
	size_t first_encoder = 0;
	for (auto size : layer_sizes) {
		first_encoder += size.first * size.second;
	}

	return first_encoder;
}

uint32_t Testbed::network_width(uint32_t layer) const {
	return m_network ? m_network->width(layer) : 0;
}

uint32_t Testbed::network_num_forward_activations() const {
	return m_network ? m_network->num_forward_activations() : 0;
}

void Testbed::set_max_level(float maxlevel) {
	if (!m_network) return;
	auto hg_enc = dynamic_cast<GridEncoding<network_precision_t>*>(m_encoding.get());
	if (hg_enc) {
		hg_enc->set_max_level(maxlevel);
	}

	reset_accumulation();
}

void Testbed::set_visualized_layer(int layer) {
	m_visualized_layer = layer;
	m_visualized_dimension = std::max(-1, std::min(m_visualized_dimension, (int)network_width(layer) - 1));
	reset_accumulation();
}

ELossType Testbed::string_to_loss_type(const std::string& str) {
	if (equals_case_insensitive(str, "L2")) {
		return ELossType::L2;
	}
	else if (equals_case_insensitive(str, "RelativeL2")) {
		return ELossType::RelativeL2;
	}
	else if (equals_case_insensitive(str, "L1")) {
		return ELossType::L1;
	}
	else if (equals_case_insensitive(str, "Mape")) {
		return ELossType::Mape;
	}
	else if (equals_case_insensitive(str, "Smape")) {
		return ELossType::Smape;
	}
	else if (equals_case_insensitive(str, "Huber") || equals_case_insensitive(str, "SmoothL1")) {
		// Legacy: we used to refer to the Huber loss (L2 near zero, L1 further away) as "SmoothL1".
		return ELossType::Huber;
	}
	else if (equals_case_insensitive(str, "LogL1")) {
		return ELossType::LogL1;
	}
	else {
		throw std::runtime_error{ "Unknown loss type." };
	}
}

Testbed::NetworkDims Testbed::network_dims() const {
	switch (m_testbed_mode) {
	case ETestbedMode::Nerf:   return network_dims_nerf(); break;
	case ETestbedMode::Sdf:    return network_dims_sdf(); break;
	case ETestbedMode::Image:  return network_dims_image(); break;
	case ETestbedMode::Volume: return network_dims_volume(); break;
	default: throw std::runtime_error{ "Invalid mode." };
	}
}

void Testbed::reset_network(bool clear_density_grid) {
	m_sdf.iou_decay = 0;

	m_rng = default_rng_t{ m_seed };

	// Start with a low rendering resolution and gradually ramp up
	m_render_ms.set(10000);

	reset_accumulation();
	m_nerf.training.counters_rgb.rays_per_batch = 1 << 12;
	m_nerf.training.counters_rgb.measured_batch_size_before_compaction = 0;
	m_nerf.training.n_steps_since_cam_update = 0;
	m_nerf.training.n_steps_since_error_map_update = 0;
	m_nerf.training.n_rays_since_error_map_update = 0;
	m_nerf.training.n_steps_between_error_map_updates = 128;
	m_nerf.training.error_map.is_cdf_valid = false;
	m_nerf.training.density_grid_rng = default_rng_t{ m_rng.next_uint() };

	m_nerf.training.reset_camera_extrinsics();

	if (clear_density_grid) {
		m_nerf.density_grid.memset(0);
		m_nerf.density_grid_bitfield.memset(0);

		set_all_devices_dirty();
	}

	m_loss_graph_samples = 0;

	// Default config
	json config = m_network_config;

	json& encoding_config = config["encoding"];
	json& loss_config = config["loss"];
	json& optimizer_config = config["optimizer"];
	json& network_config = config["network"];

	// If the network config is incomplete, avoid doing further work.
	/*
	if (config.is_null() || encoding_config.is_null() || loss_config.is_null() || optimizer_config.is_null() || network_config.is_null()) {
		return;
	}
	*/

	auto dims = network_dims();

	if (m_testbed_mode == ETestbedMode::Nerf) {
		m_nerf.training.loss_type = string_to_loss_type(loss_config.value("otype", "L2"));

		// Some of the Nerf-supported losses are not supported by tcnn::Loss,
		// so just create a dummy L2 loss there. The NeRF code path will bypass
		// the tcnn::Loss in any case.
		loss_config["otype"] = "L2";
	}

	// Automatically determine certain parameters if we're dealing with the (hash)grid encoding
	if (to_lower(encoding_config.value("otype", "OneBlob")).find("grid") != std::string::npos) {
		encoding_config["n_pos_dims"] = dims.n_pos;

		m_n_features_per_level = encoding_config.value("n_features_per_level", 2u);

		if (encoding_config.contains("n_features") && encoding_config["n_features"] > 0) {
			m_n_levels = (uint32_t)encoding_config["n_features"] / m_n_features_per_level;
		}
		else {
			m_n_levels = encoding_config.value("n_levels", 16u);
		}

		m_level_stats.resize(m_n_levels);
		m_first_layer_column_stats.resize(m_n_levels);

		const uint32_t log2_hashmap_size = encoding_config.value("log2_hashmap_size", 15);

		m_base_grid_resolution = encoding_config.value("base_resolution", 0);
		if (!m_base_grid_resolution) {
			m_base_grid_resolution = 1u << ((log2_hashmap_size) / dims.n_pos);
			encoding_config["base_resolution"] = m_base_grid_resolution;
		}

		float desired_resolution = 2048.0f; // Desired resolution of the finest hashgrid level over the unit cube
		if (m_testbed_mode == ETestbedMode::Image) {
			desired_resolution = compMax(m_image.resolution) / 2.0f;
		}
		else if (m_testbed_mode == ETestbedMode::Volume) {
			desired_resolution = m_volume.world2index_scale;
		}

		// Automatically determine suitable per_level_scale
		m_per_level_scale = encoding_config.value("per_level_scale", 0.0f);
		if (m_per_level_scale <= 0.0f && m_n_levels > 1) {
			m_per_level_scale = std::exp(std::log(desired_resolution * (float)m_nerf.training.dataset.aabb_scale / (float)m_base_grid_resolution) / (m_n_levels - 1));
			encoding_config["per_level_scale"] = m_per_level_scale;
		}

		tlog::info()
			<< "GridEncoding: "
			<< " Nmin=" << m_base_grid_resolution
			<< " b=" << m_per_level_scale
			<< " F=" << m_n_features_per_level
			<< " T=2^" << log2_hashmap_size
			<< " L=" << m_n_levels
			;
	}

	m_loss.reset(create_loss<precision_t>(loss_config));
	m_optimizer.reset(create_optimizer<precision_t>(optimizer_config));

	size_t n_encoding_params = 0;
	if (m_testbed_mode == ETestbedMode::Nerf) {
		m_nerf.training.cam_exposure.resize(m_nerf.training.dataset.n_images, AdamOptimizer<vec3>(1e-3f));
		m_nerf.training.cam_pos_offset.resize(m_nerf.training.dataset.n_images, AdamOptimizer<vec3>(1e-4f));
		m_nerf.training.cam_rot_offset.resize(m_nerf.training.dataset.n_images, RotationAdamOptimizer(1e-4f));
		m_nerf.training.cam_focal_length_offset = AdamOptimizer<vec2>(1e-5f);

		m_nerf.training.reset_extra_dims(m_rng);

		json& dir_encoding_config = config["dir_encoding"];
		json& rgb_network_config = config["rgb_network"];

		uint32_t n_dir_dims = 3;
		uint32_t n_extra_dims = m_nerf.training.dataset.n_extra_dims();

		// Instantiate an additional model for each auxiliary GPU
		for (auto& device : m_devices) {
			device.set_nerf_network(std::make_shared<NerfNetwork<precision_t>>(
				dims.n_pos,
				n_dir_dims,
				n_extra_dims,
				dims.n_pos + 1, // The offset of 1 comes from the dt member variable of NerfCoordinate. HACKY
				encoding_config,
				dir_encoding_config,
				network_config,
				rgb_network_config
				));
		}

		m_network = m_nerf_network = primary_device().nerf_network();

		m_encoding = m_nerf_network->pos_encoding();
		n_encoding_params = m_encoding->n_params() + m_nerf_network->dir_encoding()->n_params();

		tlog::info()
			<< "Density model: " << dims.n_pos
			<< "--[" << std::string(encoding_config["otype"])
			<< "]-->" << m_nerf_network->pos_encoding()->padded_output_width()
			<< "--[" << std::string(network_config["otype"])
			<< "(neurons=" << (int)network_config["n_neurons"] << ",layers=" << ((int)network_config["n_hidden_layers"] + 2) << ")"
			<< "]-->" << 1
			;

		tlog::info()
			<< "Color model:   " << n_dir_dims
			<< "--[" << std::string(dir_encoding_config["otype"])
			<< "]-->" << m_nerf_network->dir_encoding()->padded_output_width() << "+" << network_config.value("n_output_dims", 16u)
			<< "--[" << std::string(rgb_network_config["otype"])
			<< "(neurons=" << (int)rgb_network_config["n_neurons"] << ",layers=" << ((int)rgb_network_config["n_hidden_layers"] + 2) << ")"
			<< "]-->" << 3
			;


		// Create distortion map model
		{
			json& distortion_map_optimizer_config = config.contains("distortion_map") && config["distortion_map"].contains("optimizer") ? config["distortion_map"]["optimizer"] : optimizer_config;

			m_distortion.resolution = ivec2(32);
			if (config.contains("distortion_map") && config["distortion_map"].contains("resolution")) {
				from_json(config["distortion_map"]["resolution"], m_distortion.resolution);
			}
			m_distortion.map = std::make_shared<TrainableBuffer<2, 2, float>>(m_distortion.resolution);
			m_distortion.optimizer.reset(create_optimizer<float>(distortion_map_optimizer_config));
			m_distortion.trainer = std::make_shared<Trainer<float, float>>(m_distortion.map, m_distortion.optimizer, std::shared_ptr<Loss<float>>{create_loss<float>(loss_config)}, m_seed);
		}
	}
	else {
		uint32_t alignment = network_config.contains("otype") && (equals_case_insensitive(network_config["otype"], "FullyFusedMLP") || equals_case_insensitive(network_config["otype"], "MegakernelMLP")) ? 16u : 8u;

		if (encoding_config.contains("otype") && equals_case_insensitive(encoding_config["otype"], "Takikawa")) {
			if (m_sdf.octree_depth_target == 0) {
				m_sdf.octree_depth_target = encoding_config["n_levels"];
			}

			if (!m_sdf.triangle_octree || m_sdf.triangle_octree->depth() != m_sdf.octree_depth_target) {
				m_sdf.triangle_octree.reset(new TriangleOctree{});
				m_sdf.triangle_octree->build(*m_sdf.triangle_bvh, m_sdf.triangles_cpu, m_sdf.octree_depth_target);
				m_sdf.octree_depth_target = m_sdf.triangle_octree->depth();
				m_sdf.brick_data.free_memory();
			}

			m_encoding.reset(new TakikawaEncoding<precision_t>(
				encoding_config["starting_level"],
				m_sdf.triangle_octree,
				tcnn::string_to_interpolation_type(encoding_config.value("interpolation", "linear"))
				));

			m_sdf.uses_takikawa_encoding = true;
		}
		else {
			m_encoding.reset(create_encoding<precision_t>(dims.n_input, encoding_config));

			m_sdf.uses_takikawa_encoding = false;
			if (m_sdf.octree_depth_target == 0 && encoding_config.contains("n_levels")) {
				m_sdf.octree_depth_target = encoding_config["n_levels"];
			}
		}

		for (auto& device : m_devices) {
			device.set_network(std::make_shared<NetworkWithInputEncoding<precision_t>>(m_encoding, dims.n_output, network_config));
		}

		m_network = primary_device().network();

		n_encoding_params = m_encoding->n_params();

		tlog::info()
			<< "Model:         " << dims.n_input
			<< "--[" << std::string(encoding_config["otype"])
			<< "]-->" << m_encoding->padded_output_width()
			<< "--[" << std::string(network_config["otype"])
			<< "(neurons=" << (int)network_config["n_neurons"] << ",layers=" << ((int)network_config["n_hidden_layers"] + 2) << ")"
			<< "]-->" << dims.n_output;
	}

	size_t n_network_params = m_network->n_params() - n_encoding_params;

	tlog::info() << "  total_encoding_params=" << n_encoding_params << " total_network_params=" << n_network_params;

	m_trainer = std::make_shared<Trainer<float, precision_t, precision_t>>(m_network, m_optimizer, m_loss, m_seed);
	m_training_step = 0;
	m_training_start_time_point = std::chrono::steady_clock::now();

	// Create envmap model
	{
		json& envmap_loss_config = config.contains("envmap") && config["envmap"].contains("loss") ? config["envmap"]["loss"] : loss_config;
		json& envmap_optimizer_config = config.contains("envmap") && config["envmap"].contains("optimizer") ? config["envmap"]["optimizer"] : optimizer_config;

		m_envmap.loss_type = string_to_loss_type(envmap_loss_config.value("otype", "L2"));

		m_envmap.resolution = m_nerf.training.dataset.envmap_resolution;
		m_envmap.envmap = std::make_shared<TrainableBuffer<4, 2, float>>(m_envmap.resolution);
		m_envmap.optimizer.reset(create_optimizer<float>(envmap_optimizer_config));
		m_envmap.trainer = std::make_shared<Trainer<float, float, float>>(m_envmap.envmap, m_envmap.optimizer, std::shared_ptr<Loss<float>>{create_loss<float>(envmap_loss_config)}, m_seed);

		if (m_nerf.training.dataset.envmap_data.data()) {
			m_envmap.trainer->set_params_full_precision(m_nerf.training.dataset.envmap_data.data(), m_nerf.training.dataset.envmap_data.size());
		}
	}

	set_all_devices_dirty();
}

Testbed::Testbed(ETestbedMode mode) {
	if (!(__CUDACC_VER_MAJOR__ > 10 || (__CUDACC_VER_MAJOR__ == 10 && __CUDACC_VER_MINOR__ >= 2))) {
		throw std::runtime_error{ "Testbed requires CUDA 10.2 or later." };
	}

#ifdef NGP_GUI
	// Ensure we're running on the GPU that'll host our GUI. To do so, try creating a dummy
	// OpenGL context, figure out the GPU it's running on, and then kill that context again.
	if (!is_wsl() && glfwInit()) {
		glfwWindowHint(GLFW_VISIBLE, GLFW_FALSE);
		GLFWwindow* offscreen_context = glfwCreateWindow(640, 480, "", NULL, NULL);

		if (offscreen_context) {
			glfwMakeContextCurrent(offscreen_context);

			int gl_device = -1;
			unsigned int device_count = 0;
			if (cudaGLGetDevices(&device_count, &gl_device, 1, cudaGLDeviceListAll) == cudaSuccess) {
				if (device_count > 0 && gl_device >= 0) {
					set_cuda_device(gl_device);
				}
			}

			glfwDestroyWindow(offscreen_context);
		}

		glfwTerminate();
	}
#endif

	// Reset our stream, which was allocated on the originally active device,
	// to make sure it corresponds to the now active device.
	m_stream = {};

	int active_device = cuda_device();
	int active_compute_capability = cuda_compute_capability();
	tlog::success() << "Initialized CUDA. Active GPU is #" << active_device << ": " << cuda_device_name() << " [" << active_compute_capability << "]";

	if (active_compute_capability < MIN_GPU_ARCH) {
		tlog::warning() << "Insufficient compute capability " << active_compute_capability << " detected.";
		tlog::warning() << "This program was compiled for >=" << MIN_GPU_ARCH << " and may thus behave unexpectedly.";
	}

	m_devices.emplace_back(active_device, true);

	// Multi-GPU is only supported in NeRF mode for now
	int n_devices = cuda_device_count();
	for (int i = 0; i < n_devices; ++i) {
		if (i == active_device) {
			continue;
		}

		if (cuda_compute_capability(i) >= MIN_GPU_ARCH) {
			m_devices.emplace_back(i, false);
		}
	}

	if (m_devices.size() > 1) {
		tlog::success() << "Detected auxiliary GPUs:";
		for (size_t i = 1; i < m_devices.size(); ++i) {
			const auto& device = m_devices[i];
			tlog::success() << "  #" << device.id() << ": " << device.name() << " [" << device.compute_capability() << "]";
		}
	}

	m_network_config = {
		{"loss", {
			{"otype", "L2"}
		}},
		{"optimizer", {
			{"otype", "Adam"},
			{"learning_rate", 1e-3},
			{"beta1", 0.9f},
			{"beta2", 0.99f},
			{"epsilon", 1e-15f},
			{"l2_reg", 1e-6f},
		}},
		{"encoding", {
			{"otype", "HashGrid"},
			{"n_levels", 16},
			{"n_features_per_level", 2},
			{"log2_hashmap_size", 19},
			{"base_resolution", 16},
		}},
		{"network", {
			{"otype", "FullyFusedMLP"},
			{"n_neurons", 64},
			{"n_layers", 2},
			{"activation", "ReLU"},
			{"output_activation", "None"},
		}},
	};

	set_mode(mode);
	set_exposure(0);
	set_max_level(1.f);

	reset_camera();
}

Testbed::~Testbed() {

	// If any temporary file was created, make sure it's deleted
	clear_tmp_dir();

	if (m_render_window) {
		destroy_window();
	}
}

bool Testbed::clear_tmp_dir() {
	wait_all(m_render_futures);
	m_render_futures.clear();

	bool success = true;
	auto tmp_dir = fs::path{ "tmp" };
	if (tmp_dir.exists()) {
		if (tmp_dir.is_directory()) {
			for (const auto& path : fs::directory{ tmp_dir }) {
				if (path.is_file()) {
					success &= path.remove_file();
				}
			}
		}

		success &= tmp_dir.remove_file();
	}

	return success;
}

void Testbed::train(uint32_t batch_size) {
	if (!m_training_data_available || m_camera_path.rendering) {
		m_train = false;
		return;
	}

	if (m_testbed_mode == ETestbedMode::None) {
		throw std::runtime_error{ "Cannot train without a mode." };
	}

	set_all_devices_dirty();

	// If we don't have a trainer, as can happen when having loaded training data or changed modes without having
	// explicitly loaded a new neural network.
	if (!m_trainer) {
		reload_network_from_file();
		if (!m_trainer) {
			throw std::runtime_error{ "Unable to create a neural network trainer." };
		}
	}

	if (m_testbed_mode == ETestbedMode::Nerf) {
		if (m_nerf.training.optimize_extra_dims) {
			if (m_nerf.training.dataset.n_extra_learnable_dims == 0) {
				m_nerf.training.dataset.n_extra_learnable_dims = 16;
				reset_network();
			}
		}
	}

	if (!m_dlss) {
		// No immediate redraw necessary
		reset_accumulation(false, false);
	}

	uint32_t n_prep_to_skip = m_testbed_mode == ETestbedMode::Nerf ? tcnn::clamp(m_training_step / 16u, 1u, 16u) : 1u;
	if (m_training_step % n_prep_to_skip == 0) {
		auto start = std::chrono::steady_clock::now();
		ScopeGuard timing_guard{ [&]() {
			m_training_prep_ms.update(std::chrono::duration<float, std::milli>(std::chrono::steady_clock::now() - start).count() / n_prep_to_skip);
		} };

		switch (m_testbed_mode) {
		case ETestbedMode::Nerf: training_prep_nerf(batch_size, m_stream.get()); break;
		case ETestbedMode::Sdf: training_prep_sdf(batch_size, m_stream.get()); break;
		case ETestbedMode::Image: training_prep_image(batch_size, m_stream.get()); break;
		case ETestbedMode::Volume: training_prep_volume(batch_size, m_stream.get()); break;
		default: throw std::runtime_error{ "Invalid training mode." };
		}

		CUDA_CHECK_THROW(cudaStreamSynchronize(m_stream.get()));
	}

	// Find leaf optimizer and update its settings
	json* leaf_optimizer_config = &m_network_config["optimizer"];
	while (leaf_optimizer_config->contains("nested")) {
		leaf_optimizer_config = &(*leaf_optimizer_config)["nested"];
	}
	m_optimizer->update_hyperparams(m_network_config["optimizer"]);

	bool get_loss_scalar = m_training_step % 16 == 0;

	{
		auto start = std::chrono::steady_clock::now();
		ScopeGuard timing_guard{ [&]() {
			m_training_ms.update(std::chrono::duration<float, std::milli>(std::chrono::steady_clock::now() - start).count());
		} };

		switch (m_testbed_mode) {
		case ETestbedMode::Nerf: train_nerf(batch_size, get_loss_scalar, m_stream.get()); break;
		case ETestbedMode::Sdf: train_sdf(batch_size, get_loss_scalar, m_stream.get()); break;
		case ETestbedMode::Image: train_image(batch_size, get_loss_scalar, m_stream.get()); break;
		case ETestbedMode::Volume: train_volume(batch_size, get_loss_scalar, m_stream.get()); break;
		default: throw std::runtime_error{ "Invalid training mode." };
		}

		CUDA_CHECK_THROW(cudaStreamSynchronize(m_stream.get()));
	}

	if (get_loss_scalar) {
		update_loss_graph();
	}
}

vec2 Testbed::calc_focal_length(const ivec2& resolution, const vec2& relative_focal_length, int fov_axis, float zoom) const {
	return relative_focal_length * (float)resolution[fov_axis] * zoom;
}

vec2 Testbed::render_screen_center(const vec2& screen_center) const {
	// see pixel_to_ray for how screen center is used; 0.5, 0.5 is 'normal'. we flip so that it becomes the point in the original image we want to center on.
	return (vec2(0.5f) - screen_center) * m_zoom + vec2(0.5f);
}

__global__ void dlss_prep_kernel(
	ivec2 resolution,
	uint32_t sample_index,
	vec2 focal_length,
	vec2 screen_center,
	vec3 parallax_shift,
	bool snap_to_pixel_centers,
	float* depth_buffer,
	const float znear,
	const float zfar,
	mat4x3 camera,
	mat4x3 prev_camera,
	cudaSurfaceObject_t depth_surface,
	cudaSurfaceObject_t mvec_surface,
	cudaSurfaceObject_t exposure_surface,
	Foveation foveation,
	Foveation prev_foveation,
	Lens lens
) {
	uint32_t x = threadIdx.x + blockDim.x * blockIdx.x;
	uint32_t y = threadIdx.y + blockDim.y * blockIdx.y;

	if (x >= resolution.x || y >= resolution.y) {
		return;
	}

	uint32_t idx = x + resolution.x * y;

	uint32_t x_orig = x;
	uint32_t y_orig = y;

	const float depth = depth_buffer[idx];
	vec2 mvec = motion_vector(
		sample_index,
		{ x, y },
		resolution,
		focal_length,
		camera,
		prev_camera,
		screen_center,
		parallax_shift,
		snap_to_pixel_centers,
		depth,
		foveation,
		prev_foveation,
		lens
	);

	surf2Dwrite(make_float2(mvec.x, mvec.y), mvec_surface, x_orig * sizeof(float2), y_orig);

	// DLSS was trained on games, which presumably used standard normalized device coordinates (ndc)
	// depth buffers. So: convert depth to NDC with reasonable near- and far planes.
	surf2Dwrite(to_ndc_depth(depth, znear, zfar), depth_surface, x_orig * sizeof(float), y_orig);

	// First thread write an exposure factor of 1. Since DLSS will run on tonemapped data,
	// exposure is assumed to already have been applied to DLSS' inputs.
	if (x_orig == 0 && y_orig == 0) {
		surf2Dwrite(1.0f, exposure_surface, 0, 0);
	}
}

__global__ void spherical_checkerboard_kernel(
	ivec2 resolution,
	vec2 focal_length,
	mat4x3 camera,
	vec2 screen_center,
	vec3 parallax_shift,
	Foveation foveation,
	Lens lens,
	vec4 background_color,
	vec4* frame_buffer
) {
	uint32_t x = threadIdx.x + blockDim.x * blockIdx.x;
	uint32_t y = threadIdx.y + blockDim.y * blockIdx.y;

	if (x >= resolution.x || y >= resolution.y) {
		return;
	}

	Ray ray = pixel_to_ray(
		0,
		{ x, y },
		resolution,
		focal_length,
		camera,
		screen_center,
		parallax_shift,
		false,
		0.0f,
		1.0f,
		0.0f,
		foveation,
		{}, // No need for hidden area mask
		lens
	);

	// Blend with checkerboard to break up reprojection weirdness in some VR runtimes
	host_device_swap(ray.d.z, ray.d.y);
	vec2 spherical = dir_to_spherical(normalize(ray.d)) * 32.0f / PI();
	const vec4 dark_gray = { 0.5f, 0.5f, 0.5f, 1.0f };
	const vec4 light_gray = { 0.55f, 0.55f, 0.55f, 1.0f };
	vec4 checker = fabsf(fmodf(floorf(spherical.x) + floorf(spherical.y), 2.0f)) < 0.5f ? dark_gray : light_gray;

	// Blend background color on top of checkerboard first (checkerboard is meant to be "behind" the background,
	// representing transparency), and then blend the result behind the frame buffer.
	background_color.rgb = srgb_to_linear(background_color.rgb);
	background_color += (1.0f - background_color.a) * checker;

	uint32_t idx = x + resolution.x * y;
	frame_buffer[idx] += (1.0f - frame_buffer[idx].a) * background_color;
}

__global__ void vr_overlay_hands_kernel(
	ivec2 resolution,
	vec2 focal_length,
	mat4x3 camera,
	vec2 screen_center,
	vec3 parallax_shift,
	Foveation foveation,
	Lens lens,
	vec3 left_hand_pos,
	float left_grab_strength,
	vec4 left_hand_color,
	vec3 right_hand_pos,
	float right_grab_strength,
	vec4 right_hand_color,
	float hand_radius,
	EColorSpace output_color_space,
	cudaSurfaceObject_t surface
	// TODO: overwrite depth buffer
) {
	uint32_t x = threadIdx.x + blockDim.x * blockIdx.x;
	uint32_t y = threadIdx.y + blockDim.y * blockIdx.y;

	if (x >= resolution.x || y >= resolution.y) {
		return;
	}

	Ray ray = pixel_to_ray(
		0,
		{ x, y },
		resolution,
		focal_length,
		camera,
		screen_center,
		parallax_shift,
		false,
		0.0f,
		1.0f,
		0.0f,
		foveation,
		{}, // No need for hidden area mask
		lens
	);

	vec4 color = vec4(0.0f);
	auto composit_hand = [&](vec3 hand_pos, float grab_strength, vec4 hand_color) {
		// Don't render the hand indicator if it's behind the ray origin.
		if (dot(ray.d, hand_pos - ray.o) < 0.0f) {
			return;
		}

		float distance = ray.distance_to(hand_pos);

		vec4 base_color = vec4(0.0f);
		const vec4 border_color = { 0.4f, 0.4f, 0.4f, 0.4f };

		// Divide hand radius into an inner part (4/5ths) and a border (1/5th).
		float radius = hand_radius * 0.8f;
		float border_width = hand_radius * 0.2f;

		// When grabbing, shrink the inner part as a visual indicator.
		radius *= 0.5f + 0.5f * (1.0f - grab_strength);

		if (distance < radius) {
			base_color = hand_color;
		}
		else if (distance < radius + border_width) {
			base_color = border_color;
		}
		else {
			return;
		}

		// Make hand color opaque when grabbing.
		base_color.a = grab_strength + (1.0f - grab_strength) * base_color.a;
		color += base_color * (1.0f - color.a);
	};

	if (dot(ray.d, left_hand_pos - ray.o) < dot(ray.d, right_hand_pos - ray.o)) {
		composit_hand(left_hand_pos, left_grab_strength, left_hand_color);
		composit_hand(right_hand_pos, right_grab_strength, right_hand_color);
	}
	else {
		composit_hand(right_hand_pos, right_grab_strength, right_hand_color);
		composit_hand(left_hand_pos, left_grab_strength, left_hand_color);
	}

	// Blend with existing color of pixel
	vec4 prev_color;
	surf2Dread((float4*)&prev_color, surface, x * sizeof(float4), y);
	if (output_color_space == EColorSpace::SRGB) {
		prev_color.rgb = srgb_to_linear(prev_color.rgb);
	}

	color += (1.0f - color.a) * prev_color;

	if (output_color_space == EColorSpace::SRGB) {
		color.rgb = linear_to_srgb(color.rgb);
	}

	surf2Dwrite(to_float4(color), surface, x * sizeof(float4), y);
}

void Testbed::render_frame(
	cudaStream_t stream,
	const mat4x3& camera_matrix0,
	const mat4x3& camera_matrix1,
	const mat4x3& prev_camera_matrix,
	const vec2& orig_screen_center,
	const vec2& relative_focal_length,
	const vec4& nerf_rolling_shutter,
	const Foveation& foveation,
	const Foveation& prev_foveation,
	int visualized_dimension,
	CudaRenderBuffer& render_buffer,
	bool to_srgb,
	CudaDevice* device
) {
	if (!device) {
		device = &primary_device();
	}

	sync_device(render_buffer, *device);

	{
		auto device_guard = use_device(stream, render_buffer, *device);
		render_frame_main(*device, camera_matrix0, camera_matrix1, orig_screen_center, relative_focal_length, nerf_rolling_shutter, foveation, visualized_dimension);
	}

	render_frame_epilogue(stream, camera_matrix0, prev_camera_matrix, orig_screen_center, relative_focal_length, foveation, prev_foveation, render_buffer, to_srgb);
}

void Testbed::render_frame_main(
	CudaDevice& device,
	const mat4x3& camera_matrix0,
	const mat4x3& camera_matrix1,
	const vec2& orig_screen_center,
	const vec2& relative_focal_length,
	const vec4& nerf_rolling_shutter,
	const Foveation& foveation,
	int visualized_dimension
) {
	device.render_buffer_view().clear(device.stream());

	if (!m_network) {
		return;
	}

	vec2 focal_length = calc_focal_length(device.render_buffer_view().resolution, relative_focal_length, m_fov_axis, m_zoom);
	vec2 screen_center = render_screen_center(orig_screen_center);

	switch (m_testbed_mode) {
	case ETestbedMode::Nerf:
		if (!m_render_ground_truth || m_ground_truth_alpha < 1.0f) {
			render_nerf(device.stream(), device.render_buffer_view(), *device.nerf_network(), device.data().density_grid_bitfield_ptr, focal_length, camera_matrix0, camera_matrix1, nerf_rolling_shutter, screen_center, foveation, visualized_dimension);
		}
		break;
	case ETestbedMode::Sdf:
	{
		if (m_render_ground_truth && m_sdf.groundtruth_mode == ESDFGroundTruthMode::SDFBricks) {
			if (m_sdf.brick_data.size() == 0) {
				tlog::info() << "Building voxel brick positions for " << m_sdf.triangle_octree->n_dual_nodes() << " dual nodes.";
				m_sdf.brick_res = 5;
				std::vector<vec3> positions = m_sdf.triangle_octree->build_brick_voxel_position_list(m_sdf.brick_res);
				GPUMemory<vec3> positions_gpu;
				positions_gpu.resize_and_copy_from_host(positions);
				m_sdf.brick_data.resize(positions.size());
				tlog::info() << positions_gpu.size() << " voxel brick positions. Computing SDFs.";
				m_sdf.triangle_bvh->signed_distance_gpu(
					positions.size(),
					EMeshSdfMode::Watertight, //m_sdf.mesh_sdf_mode, // watertight seems to be the best method for 'one off' SDF signing
					positions_gpu.data(),
					m_sdf.brick_data.data(),
					m_sdf.triangles_gpu.data(),
					false,
					device.stream()
				);
			}
		}

		distance_fun_t distance_fun =
			m_render_ground_truth ? (distance_fun_t)[&](uint32_t n_elements, const vec3* positions, float* distances, cudaStream_t stream) {
			if (m_sdf.groundtruth_mode == ESDFGroundTruthMode::SDFBricks) {
				// linear_kernel(sdf_brick_kernel, 0, stream,
				// 	n_elements,
				// 	positions.data(),
				// 	distances.data(),
				// 	m_sdf.triangle_octree->nodes_gpu(),
				// 	m_sdf.triangle_octree->dual_nodes_gpu(),
				// 	std::max(1u,std::min(m_sdf.triangle_octree->depth(), m_sdf.brick_level)),
				// 	m_sdf.brick_data.data(),
				// 	m_sdf.brick_res,
				// 	m_sdf.brick_quantise_bits
				// );
			}
			else {
				m_sdf.triangle_bvh->signed_distance_gpu(
					n_elements,
					m_sdf.mesh_sdf_mode,
					positions,
					distances,
					m_sdf.triangles_gpu.data(),
					false,
					stream
				);
			}
		} : (distance_fun_t)[&](uint32_t n_elements, const vec3* positions, float* distances, cudaStream_t stream) {
			n_elements = next_multiple(n_elements, tcnn::batch_size_granularity);
			GPUMatrix<float> positions_matrix((float*)positions, 3, n_elements);
			GPUMatrix<float, RM> distances_matrix(distances, 1, n_elements);
			m_network->inference(stream, positions_matrix, distances_matrix);
		};

		normals_fun_t normals_fun =
			m_render_ground_truth ? (normals_fun_t)[&](uint32_t n_elements, const vec3* positions, vec3* normals, cudaStream_t stream) {
			// NO-OP. Normals will automatically be populated by raytrace
		} : (normals_fun_t)[&](uint32_t n_elements, const vec3* positions, vec3* normals, cudaStream_t stream) {
			n_elements = next_multiple(n_elements, tcnn::batch_size_granularity);
			GPUMatrix<float> positions_matrix((float*)positions, 3, n_elements);
			GPUMatrix<float> normals_matrix((float*)normals, 3, n_elements);
			m_network->input_gradient(stream, 0, positions_matrix, normals_matrix);
		};

		render_sdf(
			device.stream(),
			distance_fun,
			normals_fun,
			device.render_buffer_view(),
			focal_length,
			camera_matrix0,
			screen_center,
			foveation,
			visualized_dimension
		);
	}
	break;
	case ETestbedMode::Image:
		render_image(device.stream(), device.render_buffer_view(), focal_length, camera_matrix0, screen_center, foveation, visualized_dimension);
		break;
	case ETestbedMode::Volume:
		render_volume(device.stream(), device.render_buffer_view(), focal_length, camera_matrix0, screen_center, foveation);
		break;
	default:
		// No-op if no mode is active
		break;
	}
}

void Testbed::render_frame_epilogue(
	cudaStream_t stream,
	const mat4x3& camera_matrix0,
	const mat4x3& prev_camera_matrix,
	const vec2& orig_screen_center,
	const vec2& relative_focal_length,
	const Foveation& foveation,
	const Foveation& prev_foveation,
	CudaRenderBuffer& render_buffer,
	bool to_srgb
) {
	vec2 focal_length = calc_focal_length(render_buffer.in_resolution(), relative_focal_length, m_fov_axis, m_zoom);
	vec2 screen_center = render_screen_center(orig_screen_center);

	render_buffer.set_color_space(m_color_space);
	render_buffer.set_tonemap_curve(m_tonemap_curve);

	Lens lens = (m_testbed_mode == ETestbedMode::Nerf && m_nerf.render_with_lens_distortion) ? m_nerf.render_lens : Lens{};

	// Prepare DLSS data: motion vectors, scaled depth, exposure
	if (render_buffer.dlss()) {
		auto res = render_buffer.in_resolution();

		const dim3 threads = { 16, 8, 1 };
		const dim3 blocks = { div_round_up((uint32_t)res.x, threads.x), div_round_up((uint32_t)res.y, threads.y), 1 };

		dlss_prep_kernel << <blocks, threads, 0, stream >> > (
			res,
			render_buffer.spp(),
			focal_length,
			screen_center,
			m_parallax_shift,
			m_snap_to_pixel_centers,
			render_buffer.depth_buffer(),
			m_ndc_znear,
			m_ndc_zfar,
			camera_matrix0,
			prev_camera_matrix,
			render_buffer.dlss()->depth(),
			render_buffer.dlss()->mvec(),
			render_buffer.dlss()->exposure(),
			foveation,
			prev_foveation,
			lens
			);

		render_buffer.set_dlss_sharpening(m_dlss_sharpening);
	}

	EColorSpace output_color_space = to_srgb ? EColorSpace::SRGB : EColorSpace::Linear;

	if (m_render_transparency_as_checkerboard) {
		mat4x3 checkerboard_transform = mat4x3(1.0f);

#ifdef NGP_GUI
		if (m_hmd && m_vr_frame_info && !m_vr_frame_info->views.empty()) {
			checkerboard_transform = m_vr_frame_info->views[0].pose;
		}
#endif

		auto res = render_buffer.in_resolution();
		const dim3 threads = { 16, 8, 1 };
		const dim3 blocks = { div_round_up((uint32_t)res.x, threads.x), div_round_up((uint32_t)res.y, threads.y), 1 };
		spherical_checkerboard_kernel << <blocks, threads, 0, stream >> > (
			res,
			focal_length,
			checkerboard_transform,
			screen_center,
			m_parallax_shift,
			foveation,
			lens,
			m_background_color,
			render_buffer.frame_buffer()
			);
	}

	render_buffer.accumulate(m_exposure, stream);
	render_buffer.tonemap(m_exposure, m_background_color, output_color_space, m_ndc_znear, m_ndc_zfar, m_snap_to_pixel_centers, stream);

	if (m_testbed_mode == ETestbedMode::Nerf) {
		// Overlay the ground truth image if requested
		if (m_render_ground_truth) {
			auto const& metadata = m_nerf.training.dataset.metadata[m_nerf.training.view];
			if (m_ground_truth_render_mode == EGroundTruthRenderMode::Shade) {
				render_buffer.overlay_image(
					m_ground_truth_alpha,
					vec3(m_exposure) + m_nerf.training.cam_exposure[m_nerf.training.view].variable(),
					m_background_color,
					output_color_space,
					metadata.pixels,
					metadata.image_data_type,
					metadata.resolution,
					m_fov_axis,
					m_zoom,
					vec2(0.5f),
					stream
				);
			}
			else if (m_ground_truth_render_mode == EGroundTruthRenderMode::Depth && metadata.depth) {
				render_buffer.overlay_depth(
					m_ground_truth_alpha,
					metadata.depth,
					1.0f / m_nerf.training.dataset.scale,
					metadata.resolution,
					m_fov_axis,
					m_zoom,
					vec2(0.5f),
					stream
				);
			}
		}

	}

#ifdef NGP_GUI
	// If in VR, indicate the hand position and render transparent background
	if (m_hmd && m_vr_frame_info) {
		auto& hands = m_vr_frame_info->hands;

		auto res = render_buffer.out_resolution();
		const dim3 threads = { 16, 8, 1 };
		const dim3 blocks = { div_round_up((uint32_t)res.x, threads.x), div_round_up((uint32_t)res.y, threads.y), 1 };
		vr_overlay_hands_kernel << <blocks, threads, 0, stream >> > (
			res,
			focal_length * vec2(render_buffer.out_resolution()) / vec2(render_buffer.in_resolution()),
			camera_matrix0,
			screen_center,
			m_parallax_shift,
			foveation,
			lens,
			vr_to_world(hands[0].pose[3]),
			hands[0].grab_strength,
			{ hands[0].pressing ? 0.8f : 0.0f, 0.0f, 0.0f, 0.8f },
			vr_to_world(hands[1].pose[3]),
			hands[1].grab_strength,
			{ hands[1].pressing ? 0.8f : 0.0f, 0.0f, 0.0f, 0.8f },
			0.05f * m_scale, // Hand radius
			output_color_space,
			render_buffer.surface()
			);
	}
#endif
}

float Testbed::get_depth_from_renderbuffer(const CudaRenderBuffer& render_buffer, const vec2& uv) {
	if (!render_buffer.depth_buffer()) {
		return m_scale;
	}

	float depth;
	auto res = render_buffer.in_resolution();
	ivec2 depth_pixel = clamp(ivec2(uv * vec2(res)), ivec2(0), res - ivec2(1));

	CUDA_CHECK_THROW(cudaMemcpy(&depth, render_buffer.depth_buffer() + depth_pixel.x + depth_pixel.y * res.x, sizeof(float), cudaMemcpyDeviceToHost));
	return depth;
}

vec3 Testbed::get_3d_pos_from_pixel(const CudaRenderBuffer& render_buffer, const ivec2& pixel) {
	float depth = get_depth_from_renderbuffer(render_buffer, vec2(pixel) / vec2(m_window_res));
	auto ray = pixel_to_ray_pinhole(0, pixel, m_window_res, calc_focal_length(m_window_res, m_relative_focal_length, m_fov_axis, m_zoom), m_smoothed_camera, render_screen_center(m_screen_center));
	return ray(depth);
}

void Testbed::autofocus() {
	float new_slice_plane_z = std::max(dot(view_dir(), m_autofocus_target - view_pos()), 0.1f) - m_scale;
	if (new_slice_plane_z != m_slice_plane_z) {
		m_slice_plane_z = new_slice_plane_z;
		if (m_aperture_size != 0.0f) {
			reset_accumulation();
		}
	}
}

Testbed::LevelStats compute_level_stats(const float* params, size_t n_params) {
	Testbed::LevelStats s = {};
	for (size_t i = 0; i < n_params; ++i) {
		float v = params[i];
		float av = fabsf(v);
		if (av < 0.00001f) {
			s.numzero++;
		}
		else {
			if (s.count == 0) s.min = s.max = v;
			s.count++;
			s.x += v;
			s.xsquared += v * v;
			s.min = min(s.min, v);
			s.max = max(s.max, v);
		}
	}
	return s;
}

// Increment this number when making a change to the snapshot format
static const size_t SNAPSHOT_FORMAT_VERSION = 1;

void Testbed::save_snapshot(const fs::path& path, bool include_optimizer_state, bool compress) {
	m_network_config["snapshot"] = m_trainer->serialize(include_optimizer_state);

	auto& snapshot = m_network_config["snapshot"];
	snapshot["version"] = SNAPSHOT_FORMAT_VERSION;
	snapshot["mode"] = to_string(m_testbed_mode);

	if (m_testbed_mode == ETestbedMode::Nerf) {
		snapshot["density_grid_size"] = NERF_GRIDSIZE();

		GPUMemory<__half> density_grid_fp16(m_nerf.density_grid.size());
		parallel_for_gpu(density_grid_fp16.size(), [density_grid = m_nerf.density_grid.data(), density_grid_fp16 = density_grid_fp16.data()] __device__(size_t i) {
			density_grid_fp16[i] = (__half)density_grid[i];
		});

		snapshot["density_grid_binary"] = density_grid_fp16;
		snapshot["nerf"]["aabb_scale"] = m_nerf.training.dataset.aabb_scale;

		snapshot["nerf"]["cam_pos_offset"] = m_nerf.training.cam_pos_offset;
		snapshot["nerf"]["cam_rot_offset"] = m_nerf.training.cam_rot_offset;
		snapshot["nerf"]["extra_dims_opt"] = m_nerf.training.extra_dims_opt;
	}

	snapshot["training_step"] = m_training_step;
	snapshot["loss"] = m_loss_scalar.val();
	snapshot["aabb"] = m_aabb;
	snapshot["bounding_radius"] = m_bounding_radius;
	snapshot["render_aabb_to_local"] = m_render_aabb_to_local;
	snapshot["render_aabb"] = m_render_aabb;
	snapshot["up_dir"] = m_up_dir;
	snapshot["sun_dir"] = m_sun_dir;
	snapshot["exposure"] = m_exposure;
	snapshot["background_color"] = m_background_color;

	snapshot["camera"]["matrix"] = m_camera;
	snapshot["camera"]["fov_axis"] = m_fov_axis;
	snapshot["camera"]["relative_focal_length"] = m_relative_focal_length;
	snapshot["camera"]["screen_center"] = m_screen_center;
	snapshot["camera"]["zoom"] = m_zoom;
	snapshot["camera"]["scale"] = m_scale;

	snapshot["camera"]["aperture_size"] = m_aperture_size;
	snapshot["camera"]["autofocus"] = m_autofocus;
	snapshot["camera"]["autofocus_target"] = m_autofocus_target;
	snapshot["camera"]["autofocus_depth"] = m_slice_plane_z;

	if (m_testbed_mode == ETestbedMode::Nerf) {
		snapshot["nerf"]["rgb"]["rays_per_batch"] = m_nerf.training.counters_rgb.rays_per_batch;
		snapshot["nerf"]["rgb"]["measured_batch_size"] = m_nerf.training.counters_rgb.measured_batch_size;
		snapshot["nerf"]["rgb"]["measured_batch_size_before_compaction"] = m_nerf.training.counters_rgb.measured_batch_size_before_compaction;
		snapshot["nerf"]["dataset"] = m_nerf.training.dataset;
	}

	m_network_config_path = path;
	std::ofstream f{ native_string(m_network_config_path), std::ios::out | std::ios::binary };
	if (equals_case_insensitive(m_network_config_path.extension(), "ingp")) {
		// zstr::ofstream applies zlib compression.
		zstr::ostream zf{ f, zstr::default_buff_size, compress ? Z_DEFAULT_COMPRESSION : Z_NO_COMPRESSION };
		json::to_msgpack(m_network_config, zf);
	}
	else {
		json::to_msgpack(m_network_config, f);
	}

	tlog::success() << "Saved snapshot '" << path.str() << "'";
}

void Testbed::load_snapshot(const fs::path& path) {
	auto config = load_network_config(path);
	if (!config.contains("snapshot")) {
		throw std::runtime_error{ fmt::format("File '{}' does not contain a snapshot.", path.str()) };
	}

	const auto& snapshot = config["snapshot"];
	if (snapshot.value("version", 0) < SNAPSHOT_FORMAT_VERSION) {
		throw std::runtime_error{ "Snapshot uses an old format and can not be loaded." };
	}

	if (snapshot.contains("mode")) {
		set_mode(mode_from_string(snapshot["mode"]));
	}
	else if (snapshot.contains("nerf")) {
		// To be able to load old NeRF snapshots that don't specify their mode yet
		set_mode(ETestbedMode::Nerf);
	}
	else if (m_testbed_mode == ETestbedMode::None) {
		throw std::runtime_error{ "Unknown snapshot mode. Snapshot must be regenerated with a new version of instant-ngp." };
	}

	m_aabb = snapshot.value("aabb", m_aabb);
	m_bounding_radius = snapshot.value("bounding_radius", m_bounding_radius);

	if (m_testbed_mode == ETestbedMode::Nerf) {
		if (snapshot["density_grid_size"] != NERF_GRIDSIZE()) {
			throw std::runtime_error{ "Incompatible grid size." };
		}

		m_nerf.training.counters_rgb.rays_per_batch = snapshot["nerf"]["rgb"]["rays_per_batch"];
		m_nerf.training.counters_rgb.measured_batch_size = snapshot["nerf"]["rgb"]["measured_batch_size"];
		m_nerf.training.counters_rgb.measured_batch_size_before_compaction = snapshot["nerf"]["rgb"]["measured_batch_size_before_compaction"];

		// If we haven't got a nerf dataset loaded, load dataset metadata from the snapshot
		// and render using just that.
		if (m_data_path.empty() && snapshot["nerf"].contains("dataset")) {
			m_nerf.training.dataset = snapshot["nerf"]["dataset"];
			load_nerf(m_data_path);
		}
		else {
			if (snapshot["nerf"].contains("aabb_scale")) {
				m_nerf.training.dataset.aabb_scale = snapshot["nerf"]["aabb_scale"];
			}

			if (snapshot["nerf"].contains("dataset")) {
				m_nerf.training.dataset.n_extra_learnable_dims = snapshot["nerf"]["dataset"].value("n_extra_learnable_dims", m_nerf.training.dataset.n_extra_learnable_dims);
			}
		}

		load_nerf_post();

		GPUMemory<__half> density_grid_fp16 = snapshot["density_grid_binary"];
		m_nerf.density_grid.resize(density_grid_fp16.size());

		parallel_for_gpu(density_grid_fp16.size(), [density_grid = m_nerf.density_grid.data(), density_grid_fp16 = density_grid_fp16.data()] __device__(size_t i) {
			density_grid[i] = (float)density_grid_fp16[i];
		});

		if (m_nerf.density_grid.size() == NERF_GRID_N_CELLS() * (m_nerf.max_cascade + 1)) {
			update_density_grid_mean_and_bitfield(nullptr);
		}
		else if (m_nerf.density_grid.size() != 0) {
			// A size of 0 indicates that the density grid was never populated, which is a valid state of a (yet) untrained model.
			throw std::runtime_error{ "Incompatible number of grid cascades." };
		}
	}

	// Needs to happen after `load_nerf_post()`
	m_sun_dir = snapshot.value("sun_dir", m_sun_dir);
	m_exposure = snapshot.value("exposure", m_exposure);

#ifdef NGP_GUI
	if (!m_hmd)
#endif
		m_background_color = snapshot.value("background_color", m_background_color);

	if (snapshot.contains("camera")) {
		m_camera = snapshot["camera"].value("matrix", m_camera);
		m_fov_axis = snapshot["camera"].value("fov_axis", m_fov_axis);
		if (snapshot["camera"].contains("relative_focal_length")) from_json(snapshot["camera"]["relative_focal_length"], m_relative_focal_length);
		if (snapshot["camera"].contains("screen_center")) from_json(snapshot["camera"]["screen_center"], m_screen_center);
		m_zoom = snapshot["camera"].value("zoom", m_zoom);
		m_scale = snapshot["camera"].value("scale", m_scale);

		m_aperture_size = snapshot["camera"].value("aperture_size", m_aperture_size);
		if (m_aperture_size != 0) {
			m_dlss = false;
		}

		m_autofocus = snapshot["camera"].value("autofocus", m_autofocus);
		if (snapshot["camera"].contains("autofocus_target")) from_json(snapshot["camera"]["autofocus_target"], m_autofocus_target);
		m_slice_plane_z = snapshot["camera"].value("autofocus_depth", m_slice_plane_z);
	}

	if (snapshot.contains("render_aabb_to_local")) from_json(snapshot.at("render_aabb_to_local"), m_render_aabb_to_local);
	m_render_aabb = snapshot.value("render_aabb", m_render_aabb);
	if (snapshot.contains("up_dir")) from_json(snapshot.at("up_dir"), m_up_dir);

	m_network_config_path = path;
	m_network_config = std::move(config);

	reset_network(false);

	m_training_step = m_network_config["snapshot"]["training_step"];
	m_loss_scalar.set(m_network_config["snapshot"]["loss"]);

	m_trainer->deserialize(m_network_config["snapshot"]);

	if (m_testbed_mode == ETestbedMode::Nerf) {
		// If the snapshot appears to come from the same dataset as was already present
		// (or none was previously present, in which case it came from the snapshot
		// in the first place), load dataset-specific optimized quantities, such as
		// extrinsics, exposure, latents.
		if (snapshot["nerf"].contains("dataset") && m_nerf.training.dataset.is_same(snapshot["nerf"]["dataset"])) {
			if (snapshot["nerf"].contains("cam_pos_offset")) m_nerf.training.cam_pos_offset = snapshot["nerf"].at("cam_pos_offset").get<std::vector<AdamOptimizer<vec3>>>();
			if (snapshot["nerf"].contains("cam_rot_offset")) m_nerf.training.cam_rot_offset = snapshot["nerf"].at("cam_rot_offset").get<std::vector<RotationAdamOptimizer>>();
			if (snapshot["nerf"].contains("extra_dims_opt")) m_nerf.training.extra_dims_opt = snapshot["nerf"].at("extra_dims_opt").get<std::vector<VarAdamOptimizer>>();
			m_nerf.training.update_transforms();
			m_nerf.training.update_extra_dims();
		}
	}

	set_all_devices_dirty();
}

void Testbed::CudaDevice::set_nerf_network(const std::shared_ptr<NerfNetwork<precision_t>>& nerf_network) {
	m_network = m_nerf_network = nerf_network;
}

void Testbed::sync_device(CudaRenderBuffer& render_buffer, Testbed::CudaDevice& device) {
	if (!device.dirty()) {
		return;
	}

	if (device.is_primary()) {
		device.data().density_grid_bitfield_ptr = m_nerf.density_grid_bitfield.data();
		device.data().hidden_area_mask = render_buffer.hidden_area_mask();
		device.set_dirty(false);
		return;
	}

	m_stream.signal(device.stream());

	int active_device = cuda_device();
	auto guard = device.device_guard();

	device.data().density_grid_bitfield.resize(m_nerf.density_grid_bitfield.size());
	if (m_nerf.density_grid_bitfield.size() > 0) {
		CUDA_CHECK_THROW(cudaMemcpyPeerAsync(device.data().density_grid_bitfield.data(), device.id(), m_nerf.density_grid_bitfield.data(), active_device, m_nerf.density_grid_bitfield.bytes(), device.stream()));
	}

	device.data().density_grid_bitfield_ptr = device.data().density_grid_bitfield.data();

	if (m_network) {
		device.data().params.resize(m_network->n_params());
		CUDA_CHECK_THROW(cudaMemcpyPeerAsync(device.data().params.data(), device.id(), m_network->inference_params(), active_device, device.data().params.bytes(), device.stream()));
		device.nerf_network()->set_params(device.data().params.data(), device.data().params.data(), nullptr);
	}

	if (render_buffer.hidden_area_mask()) {
		auto ham = std::make_shared<Buffer2D<uint8_t>>(render_buffer.hidden_area_mask()->resolution());
		CUDA_CHECK_THROW(cudaMemcpyPeerAsync(ham->data(), device.id(), render_buffer.hidden_area_mask()->data(), active_device, ham->bytes(), device.stream()));
		device.data().hidden_area_mask = ham;
	}
	else {
		device.data().hidden_area_mask = nullptr;
	}

	device.set_dirty(false);
}

// From https://stackoverflow.com/questions/20843271/passing-a-non-copyable-closure-object-to-stdfunction-parameter
template <class F>
auto make_copyable_function(F&& f) {
	using dF = std::decay_t<F>;
	auto spf = std::make_shared<dF>(std::forward<F>(f));
	return [spf](auto&&... args) -> decltype(auto) {
		return (*spf)(decltype(args)(args)...);
	};
}

ScopeGuard Testbed::use_device(cudaStream_t stream, CudaRenderBuffer& render_buffer, Testbed::CudaDevice& device) {
	device.wait_for(stream);

	if (device.is_primary()) {
		device.set_render_buffer_view(render_buffer.view());
		return ScopeGuard{ [&device, stream]() {
			device.set_render_buffer_view({});
			device.signal(stream);
		} };
	}

	int active_device = cuda_device();
	auto guard = device.device_guard();

	size_t n_pixels = compMul(render_buffer.in_resolution());

	GPUMemoryArena::Allocation alloc;
	auto scratch = allocate_workspace_and_distribute<vec4, float>(device.stream(), &alloc, n_pixels, n_pixels);

	device.set_render_buffer_view({
		std::get<0>(scratch),
		std::get<1>(scratch),
		render_buffer.in_resolution(),
		render_buffer.spp(),
		device.data().hidden_area_mask,
		});

	return ScopeGuard{ make_copyable_function([&render_buffer, &device, guard = std::move(guard), alloc = std::move(alloc), active_device, stream]() {
		// Copy device's render buffer's data onto the original render buffer
		CUDA_CHECK_THROW(cudaMemcpyPeerAsync(render_buffer.frame_buffer(), active_device, device.render_buffer_view().frame_buffer, device.id(), compMul(render_buffer.in_resolution()) * sizeof(vec4), device.stream()));
		CUDA_CHECK_THROW(cudaMemcpyPeerAsync(render_buffer.depth_buffer(), active_device, device.render_buffer_view().depth_buffer, device.id(), compMul(render_buffer.in_resolution()) * sizeof(float), device.stream()));

		device.set_render_buffer_view({});
		device.signal(stream);
	}) };
}

void Testbed::set_all_devices_dirty() {
	for (auto& device : m_devices) {
		device.set_dirty(true);
	}
}

void Testbed::load_camera_path(const fs::path& path) {
	m_camera_path.load(path, mat4x3(1.0f));
}

bool Testbed::loop_animation() {
	return m_camera_path.loop;
}

void Testbed::set_loop_animation(bool value) {
	m_camera_path.loop = value;
}

NGP_NAMESPACE_END
<|MERGE_RESOLUTION|>--- conflicted
+++ resolved
@@ -1630,19 +1630,11 @@
 	if (accum_reset) {
 		reset_accumulation();
 	}
-<<<<<<< HEAD
-	
-=======
 
 	if (ImGui::Button("Go to python REPL")) {
 		m_want_repl = true;
 	}
 
-	if (ImGui::Button("Revert Deform")) {
-		m_revert_volume_data = true;
-	}
-
->>>>>>> f86779d0
 	ImGui::End();
 }
 
